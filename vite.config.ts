--- conflicted
+++ resolved
@@ -4,10 +4,6 @@
 import { componentTagger } from "lovable-tagger"
 
 // https://vitejs.dev/config/
-<<<<<<< HEAD
-export default defineConfig({
-  plugins: [react()],
-=======
 export default defineConfig(({ mode }) => {
   const env = loadEnv(mode, process.cwd(), '')
   const backendUrl = (env.VITE_API_BASE_URL || '').replace(/\/$/, '')
@@ -50,7 +46,6 @@
     mode === 'development' && componentTagger(),
     ...(devMockPlugin ? [devMockPlugin] : [])
   ].filter(Boolean),
->>>>>>> 96dc210e
   resolve: {
     alias: {
       '@': path.resolve(__dirname, './src'),
@@ -60,11 +55,7 @@
   },
   server: {
     // Configuração padrão do servidor
-<<<<<<< HEAD
-    host: 'localhost',
-=======
     host: "::",
->>>>>>> 96dc210e
     port: 8080,
     strictPort: true,
     
@@ -87,8 +78,6 @@
     
     // Configurações de CORS
     cors: true,
-<<<<<<< HEAD
-=======
     // Proxy para backend durante desenvolvimento, quando VITE_API_BASE_URL estiver definido
     proxy: hasProxy ? {
       '/api': {
@@ -98,7 +87,6 @@
         // Não reescreve o caminho; mantém /api/*
       },
     } : undefined,
->>>>>>> 96dc210e
   },
   build: {
     // Otimizações de performance
