--- conflicted
+++ resolved
@@ -11,9 +11,6 @@
 # Production
 build/
 dist/
-<<<<<<< HEAD
-out/
-=======
 dist-electron/
 out/
 
@@ -28,7 +25,6 @@
 *.deb
 *.rpm
 *.snap
->>>>>>> 70de6aac
 
 # Environment variables
 .env
@@ -125,13 +121,9 @@
 backend/config.env
 
 # Supabase
-<<<<<<< HEAD
-.supabase/
-=======
 .supabase/
 supabase.temp
 
 # Large documentation files
 docs/Oficial/*.daisy.zip
-docs/Oficial/*.epub
->>>>>>> 70de6aac
+docs/Oficial/*.epub