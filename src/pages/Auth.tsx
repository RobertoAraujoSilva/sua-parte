import React, { useState, useEffect } from "react";
import { Button } from "@/components/ui/button";
import { Input } from "@/components/ui/input";
import { Card, CardContent, CardDescription, CardHeader, CardTitle } from "@/components/ui/card";
import { Label } from "@/components/ui/label";
import { Select, SelectContent, SelectItem, SelectTrigger, SelectValue } from "@/components/ui/select";
import { useLocation, useNavigate } from "react-router-dom";
import { Eye, EyeOff, LogIn, UserPlus, Calendar, Home, Church, UserCheck } from "lucide-react";
import { Tabs, TabsContent, TabsList, TabsTrigger } from "@/components/ui/tabs";
import { Badge } from "@/components/ui/badge";
import { Separator } from "@/components/ui/separator";
import { toast } from "@/hooks/use-toast";
import { useAuth } from "@/contexts/AuthContext";
import LanguageSwitch from "@/components/LanguageSwitch";
import { useTranslation } from "@/hooks/useTranslation";
import { cn } from "@/lib/utils";
import { supabase } from "@/lib/supabase";

const AuthPage: React.FC = () => {
  const navigate = useNavigate();
  const location = useLocation();
  const { t } = useTranslation();
  const { signIn, signUp, user } = useAuth();
  
  const [email, setEmail] = useState("");
  const [password, setPassword] = useState("");
  const [signUpEmail, setSignUpEmail] = useState("");
  const [signUpPassword, setSignUpPassword] = useState("");
  const [confirmPassword, setConfirmPassword] = useState("");
  const [nomeCompleto, setNomeCompleto] = useState("");
  const [congregacao, setCongregacao] = useState("");
  const [cargo, setCargo] = useState("");
  const [role, setRole] = useState<'instrutor' | 'estudante' | 'admin'>('instrutor');
  const [dateOfBirth, setDateOfBirth] = useState("");
  const [loading, setLoading] = useState(false);
  const [showPassword, setShowPassword] = useState(false);
  const [showSignUpPassword, setShowSignUpPassword] = useState(false);
  const [activeTab, setActiveTab] = useState("login");

  useEffect(() => {
    if (!user) return;
    // Evita loop de navegação: só redireciona se ainda estiver em /auth
    if (location.pathname === '/auth') {
      navigate('/dashboard', { replace: true });
    }
  }, [user?.id, location.pathname, navigate]);

  const validateEmail = (email: string) => {
    const emailRegex = /^[^\s@]+@[^\s@]+\.[^\s@]+$/;
    return emailRegex.test(email);
  };

  const handleLogin = async (e: React.FormEvent) => {
    e.preventDefault();
    
    if (!email.trim()) {
      toast({
        title: t('forms.error'),
        description: t('auth.validation.emailRequired'),
        variant: "destructive"
      });
      return;
    }

    if (!validateEmail(email)) {
      toast({
        title: t('forms.error'),
        description: t('auth.validation.emailInvalid'),
        variant: "destructive"
      });
      return;
    }

    if (!password.trim()) {
      toast({
        title: t('forms.error'),
        description: t('auth.validation.passwordRequired'),
        variant: "destructive"
      });
      return;
    }

    setLoading(true);
    
    try {
      const { error } = await signIn(email, password);
      
      if (error) {
        toast({
          title: t('auth.error'),
          description: error.message,
          variant: "destructive"
        });
      } else {
        toast({
          title: t('auth.success'),
          description: t('auth.loginSuccess'),
        });
        navigate('/dashboard');
      }
    } catch (error) {
      toast({
        title: t('forms.error'),
        description: 'Erro ao fazer login',
        variant: "destructive"
      });
    } finally {
      setLoading(false);
    }
  };

  const handleSignUp = async (e: React.FormEvent) => {
    e.preventDefault();

    if (!nomeCompleto.trim()) {
      toast({
        title: t('forms.error'),
        description: 'Nome completo é obrigatório',
        variant: "destructive"
      });
      return;
    }

    if (!signUpEmail.trim()) {
      toast({
        title: t('forms.error'),
        description: t('auth.validation.emailRequired'),
        variant: "destructive"
      });
      return;
    }

    if (!validateEmail(signUpEmail)) {
      toast({
        title: t('forms.error'),
        description: t('auth.validation.emailInvalid'),
        variant: "destructive"
      });
      return;
    }

    if (signUpPassword !== confirmPassword) {
      toast({
        title: t('forms.error'),
        description: t('auth.validation.passwordMismatch'),
        variant: "destructive"
      });
      return;
    }

    if (signUpPassword.length < 6) {
      toast({
        title: t('forms.error'),
        description: t('auth.validation.passwordMinLength'),
        variant: "destructive"
      });
      return;
    }

    setLoading(true);

    try {
      const { error } = await supabase.auth.signUp({
        email: signUpEmail,
        password: signUpPassword,
        options: {
          data: {
            nome_completo: nomeCompleto,
            congregacao: congregacao,
            cargo: cargo,
            role: role,
            date_of_birth: dateOfBirth,
          }
        }
      });

      if (error) {
        toast({
          title: t('forms.error'),
          description: error.message,
          variant: "destructive"
        });
      } else {
        toast({
          title: t('auth.success'),
          description: t('auth.signupSuccess'),
        });
        setActiveTab("login");
      }
    } catch (error) {
      toast({
        title: t('forms.error'),
        description: 'Erro ao criar conta',
        variant: "destructive"
      });
    } finally {
      setLoading(false);
    }
  };

  if (user) {
    return (
      <div className="min-h-screen flex items-center justify-center">
        <div className="text-center">
          <h2 className="text-2xl font-bold mb-4">Redirecionando...</h2>
          <p>Você já está logado.</p>
        </div>
      </div>
    );
  }

<<<<<<< HEAD
        <CardContent>
          <Tabs value={activeTab} onValueChange={setActiveTab} className="w-full">
            <TabsList className="grid w-full grid-cols-2">
              <TabsTrigger value="signin" className="flex items-center gap-2">
                <LogIn className="w-4 h-4" />
                {t('auth.login')}
              </TabsTrigger>
              <TabsTrigger value="signup" className="flex items-center gap-2">
                <UserPlus className="w-4 h-4" />
                {t('auth.signUp')}
              </TabsTrigger>
            </TabsList>

            {/* Sign In Tab */}
            <TabsContent value="signin" className="space-y-4">
              <form onSubmit={handleSignIn} className="space-y-4">
                <div className="space-y-2">
                  <Label htmlFor="signin-email">{t('auth.email')}</Label>
                  <Input
                    id="signin-email"
                    type="email"
                    value={signInEmail}
                    onChange={(e) => setSignInEmail(e.target.value)}
                    placeholder="your@email.com"
                    required
                  />
                </div>

                <div className="space-y-2">
                  <Label htmlFor="signin-password">{t('auth.password')}</Label>
                  <div className="relative">
                    <Input
                      id="signin-password"
                      type={showPassword ? "text" : "password"}
                      value={signInPassword}
                      onChange={(e) => setSignInPassword(e.target.value)}
                      placeholder="••••••••"
                      required
                      minLength={6}
                      autoComplete="current-password"
                    />
                    <Button
                      type="button"
                      variant="ghost"
                      size="sm"
                      className="absolute right-0 top-0 h-full px-3 py-2 hover:bg-transparent"
                      onClick={() => setShowPassword(!showPassword)}
                    >
                      {showPassword ? (
                        <EyeOff className="h-4 w-4" />
                      ) : (
                        <Eye className="h-4 w-4" />
                      )}
                    </Button>
                  </div>
                </div>

                <Button
                  type="submit"
                  className="w-full"
                  variant="hero"
                  disabled={loading}
                >
                  {loading ? t('auth.loggingIn') : t('auth.signIn')}
                </Button>
              </form>

              {/* Feedback de login */}
              <LoginFeedback
                loading={loading}
                error={loginError}
                errorType={loginErrorType}
                success={loginSuccess}
              />

              {/* Credenciais de teste para desenvolvimento */}
              <TestCredentials onFillCredentials={handleFillTestCredentials} />
            </TabsContent>
            {/* Sign Up Tab */}
            <TabsContent value="signup" className="space-y-4">
              <form onSubmit={handleSignUp} className="space-y-4">
                {/* Role Selection */}
                <div className="space-y-3">
                  <Label>{t('auth.accountType')} *</Label>
                  <div className="grid grid-cols-1 gap-3">
                    {(['instrutor', 'estudante'] as UserRole[]).map((roleOption) => {
                      const roleInfo = getRoleInfo(roleOption);
                      const IconComponent = roleInfo.icon;
                      return (
                        <div
                          key={roleOption}
                          className={`border rounded-lg p-4 cursor-pointer transition-all ${role === roleOption
                              ? 'border-jw-blue bg-jw-blue/5'
                              : 'border-gray-200 hover:border-gray-300'
                            }`}
                          onClick={() => setRole(roleOption)}
                        >
                          <div className="flex items-start gap-3">
                            <div className={`w-10 h-10 rounded-lg flex items-center justify-center ${role === roleOption ? 'bg-jw-blue text-white' : 'bg-gray-100 text-gray-600'
                              }`}>
                              <IconComponent className="w-5 h-5" />
                            </div>
                            <div className="flex-1">
                              <div className="flex items-center gap-2">
                                <h3 className="font-medium">{t(`auth.roles.${roleOption}.title`)}</h3>
                                {role === roleOption && (
                                  <Badge variant="default" className="text-xs">{t('auth.selected')}</Badge>
                                )}
                              </div>
                              <p className="text-sm text-gray-600 mt-1">{t(`auth.roles.${roleOption}.description`)}</p>
                            </div>
                          </div>
                        </div>
                      );
                    })}
                  </div>
                </div>

                {/* Personal Information */}
                <div className="grid grid-cols-1 gap-4">
                  <div className="space-y-2">
                    <Label htmlFor="signup-nome">{t('auth.fullName')} *</Label>
                    <Input
                      id="signup-nome"
                      type="text"
                      value={nomeCompleto}
                      onChange={(e) => setNomeCompleto(e.target.value)}
                      placeholder={t('auth.fullNamePlaceholder')}
                      required
                    />
                  </div>

                  <div className="space-y-2">
                    <Label htmlFor="signup-birth-date">{t('auth.birthDate')} *</Label>
                    <Input
                      id="signup-birth-date"
                      type="date"
                      value={dateOfBirth}
                      onChange={(e) => setDateOfBirth(e.target.value)}
                      required
                      max={new Date().toISOString().split('T')[0]} // Prevent future dates
                      min={new Date(new Date().getFullYear() - 100, 0, 1).toISOString().split('T')[0]} // 100 years ago
                    />
                    {dateOfBirth && (() => {
                      const ageValidation = validateAge(dateOfBirth);
                      return (
                        <p className={`text-sm ${ageValidation.isValid ? 'text-green-600' : 'text-red-600'}`}>
                          {ageValidation.isValid
                            ? `${t('auth.age')}: ${ageValidation.age} ${t('auth.years')}`
                            : t(ageValidation.message)
                          }
                        </p>
                      );
                    })()}
                  </div>

                  <div className="space-y-2">
                    <Label htmlFor="signup-congregacao">{t('terms.congregation')} *</Label>
                    <Input
                      id="signup-congregacao"
                      type="text"
                      value={congregacao}
                      onChange={(e) => setCongregacao(e.target.value)}
                      placeholder={t('auth.congregationPlaceholder')}
                      required
                    />
                  </div>

                  {role === 'instrutor' && (
                    <div className="space-y-2">
                      <Label htmlFor="signup-cargo">{t('auth.roleOptional')}</Label>
                      <Select value={cargo} onValueChange={setCargo}>
                        <SelectTrigger>
                          <SelectValue placeholder={t('auth.selectRole')} />
                        </SelectTrigger>
                        <SelectContent>
                          <SelectItem value="superintendente_escola">{t('auth.roles.superintendent')}</SelectItem>
                          <SelectItem value="conselheiro_assistente">{t('auth.roles.assistantCounselor')}</SelectItem>
                        </SelectContent>
                      </Select>
                    </div>
                  )}

                  {role === 'estudante' && (
                    <div className="space-y-2">
                      <Label htmlFor="signup-cargo-estudante">{t('auth.congregationRole')} *</Label>
                      <Select value={cargo} onValueChange={setCargo}>
                        <SelectTrigger>
                          <SelectValue placeholder={t('auth.selectRole')} />
                        </SelectTrigger>
                        <SelectContent>
                          {Object.entries(CARGO_LABELS).map(([value, label]) => (
                            <SelectItem key={value} value={value}>
                              {t(`terms.${value}`)}
                            </SelectItem>
                          ))}
                        </SelectContent>
                      </Select>
                    </div>
                  )}
                </div>

                {/* Account Information */}
                <div className="grid grid-cols-1 gap-4">
=======
  return (
    <div className="min-h-screen bg-gradient-to-br from-blue-50 to-slate-100 flex flex-col">
      {/* Header */}
      <header className="w-full p-6">
        <div className="max-w-6xl mx-auto flex justify-between items-center">
          <div className="flex items-center space-x-3">
            <div className="p-2 rounded-lg bg-primary text-primary-foreground">
              <Church className="h-6 w-6" />
            </div>
            <div>
              <h1 className="font-bold text-xl text-gray-900">Sistema Ministerial</h1>
              <p className="text-sm text-gray-600">Gestão da Escola do Ministério Teocrático</p>
            </div>
          </div>
          
          <div className="flex items-center gap-4">
            <LanguageSwitch />
            <Button 
              variant="ghost" 
              size="sm" 
              onClick={() => navigate('/')}
              className="flex items-center gap-2"
            >
              <Home className="h-4 w-4" />
              {t('navigation.home')}
            </Button>
          </div>
        </div>
      </header>

      {/* Main Content */}
      <main className="flex-1 flex items-center justify-center px-6">
        <Card className="w-full max-w-md shadow-lg">
          <CardHeader className="space-y-2 text-center pb-4">
            <CardTitle className="text-2xl font-bold">
              {activeTab === "login" ? t('auth.login') : t('auth.signup')}
            </CardTitle>
            <CardDescription>
              {activeTab === "login" 
                ? t('auth.loginDescription')
                : t('auth.signupDescription')
              }
            </CardDescription>
          </CardHeader>
          
          <CardContent>
            <Tabs value={activeTab} onValueChange={setActiveTab} className="space-y-4">
              <TabsList className="grid w-full grid-cols-2">
                <TabsTrigger value="login" className="flex items-center gap-2">
                  <LogIn className="h-4 w-4" />
                  {t('auth.login')}
                </TabsTrigger>
                <TabsTrigger value="signup" className="flex items-center gap-2">
                  <UserPlus className="h-4 w-4" />
                  {t('auth.signup')}
                </TabsTrigger>
              </TabsList>
              
              {/* Login Tab */}
              <TabsContent value="login" className="space-y-4">
                <form onSubmit={handleLogin} className="space-y-4">
>>>>>>> 96dc210e
                  <div className="space-y-2">
                    <Label htmlFor="email">{t('auth.email')}</Label>
                    <Input
                      id="email"
                      type="email"
                      placeholder="seu-email@exemplo.com"
                      value={email}
                      onChange={(e) => setEmail(e.target.value)}
                      required
                      className="transition-all duration-200"
                    />
                  </div>
                  
                  <div className="space-y-2">
                    <Label htmlFor="password">{t('auth.password')}</Label>
                    <div className="relative">
                      <Input
                        id="password"
                        type={showPassword ? "text" : "password"}
                        placeholder="••••••••"
                        value={password}
                        onChange={(e) => setPassword(e.target.value)}
                        required
                        className="pr-10 transition-all duration-200"
                      />
                      <Button
                        type="button"
                        variant="ghost"
                        size="sm"
                        className="absolute right-0 top-0 h-full px-3 hover:bg-transparent"
                        onClick={() => setShowPassword(!showPassword)}
                      >
                        {showPassword ? (
                          <EyeOff className="h-4 w-4 text-gray-500" />
                        ) : (
                          <Eye className="h-4 w-4 text-gray-500" />
                        )}
                      </Button>
                    </div>
                  </div>
                  
                  <Button 
                    type="submit" 
                    className="w-full" 
                    disabled={loading}
                  >
                    {loading ? (
                      <div className="flex items-center gap-2">
                        <div className="w-4 h-4 border-2 border-white/20 border-t-white rounded-full animate-spin" />
                        {t('auth.signingIn')}
                      </div>
                    ) : (
                      <>
                        <LogIn className="h-4 w-4 mr-2" />
                        {t('auth.login')}
                      </>
                    )}
                  </Button>
                </form>
              </TabsContent>
              
              {/* Sign Up Tab */}
              <TabsContent value="signup" className="space-y-4">
                <form onSubmit={handleSignUp} className="space-y-4">
                  {/* Personal Information */}
                  <div className="space-y-3">
                    <div className="flex items-center gap-2 mb-2">
                      <UserCheck className="h-4 w-4 text-primary" />
                      <h4 className="font-semibold text-sm">Informações Pessoais</h4>
                    </div>
                    
                    <div className="space-y-2">
                      <Label htmlFor="nome-completo">Nome Completo</Label>
                      <Input
                        id="nome-completo"
                        type="text"
                        placeholder="João da Silva"
                        value={nomeCompleto}
                        onChange={(e) => setNomeCompleto(e.target.value)}
                        required
                      />
                    </div>
                    
                    <div className="space-y-2">
                      <Label htmlFor="date-of-birth">Data de Nascimento</Label>
                      <Input
                        id="date-of-birth"
                        type="date"
                        value={dateOfBirth}
                        onChange={(e) => setDateOfBirth(e.target.value)}
                      />
                    </div>
                  </div>
                  
                  <Separator />
                  
                  {/* Congregation Information */}
                  <div className="space-y-3">
                    <div className="flex items-center gap-2 mb-2">
                      <Church className="h-4 w-4 text-primary" />
                      <h4 className="font-semibold text-sm">Informações da Congregação</h4>
                    </div>
                    
                    <div className="space-y-2">
                      <Label htmlFor="congregacao">Congregação</Label>
                      <Input
                        id="congregacao"
                        type="text"
                        placeholder="Congregação Central"
                        value={congregacao}
                        onChange={(e) => setCongregacao(e.target.value)}
                      />
                    </div>
                    
                    <div className="space-y-2">
                      <Label htmlFor="cargo">Cargo/Privilégio</Label>
                      <Input
                        id="cargo"
                        type="text"
                        placeholder="Ancião, Servo Ministerial, Pioneiro, etc."
                        value={cargo}
                        onChange={(e) => setCargo(e.target.value)}
                      />
                    </div>
                    
                    <div className="space-y-2">
                      <Label htmlFor="role">Função no Sistema</Label>
                      <Select value={role} onValueChange={(value: 'instrutor' | 'estudante' | 'admin') => setRole(value)}>
                        <SelectTrigger>
                          <SelectValue placeholder="Selecione sua função" />
                        </SelectTrigger>
                        <SelectContent>
                          <SelectItem value="instrutor">
                            <div className="flex items-center gap-2">
                              <UserCheck className="h-4 w-4" />
                              <span>Instrutor da Escola</span>
                            </div>
                          </SelectItem>
                          <SelectItem value="estudante">
                            <div className="flex items-center gap-2">
                              <UserPlus className="h-4 w-4" />
                              <span>Estudante</span>
                            </div>
                          </SelectItem>
                        </SelectContent>
                      </Select>
                    </div>
                  </div>
                  
                  <Separator />
                  
                  {/* Login Credentials */}
                  <div className="space-y-3">
                    <div className="flex items-center gap-2 mb-2">
                      <LogIn className="h-4 w-4 text-primary" />
                      <h4 className="font-semibold text-sm">Credenciais de Acesso</h4>
                    </div>
                    
                    <div className="space-y-2">
                      <Label htmlFor="signup-email">{t('auth.email')}</Label>
                      <Input
                        id="signup-email"
                        type="email"
                        placeholder="seu-email@exemplo.com"
                        value={signUpEmail}
                        onChange={(e) => setSignUpEmail(e.target.value)}
                        required
                      />
                    </div>
                    
                    <div className="space-y-2">
                      <Label htmlFor="signup-password">{t('auth.password')}</Label>
                      <div className="relative">
                        <Input
                          id="signup-password"
                          type={showSignUpPassword ? "text" : "password"}
                          placeholder="••••••••"
                          value={signUpPassword}
                          onChange={(e) => setSignUpPassword(e.target.value)}
                          required
                        />
                        <Button
                          type="button"
                          variant="ghost"
                          size="sm"
                          className="absolute right-0 top-0 h-full px-3 hover:bg-transparent"
                          onClick={() => setShowSignUpPassword(!showSignUpPassword)}
                        >
                          {showSignUpPassword ? (
                            <EyeOff className="h-4 w-4 text-gray-500" />
                          ) : (
                            <Eye className="h-4 w-4 text-gray-500" />
                          )}
                        </Button>
                      </div>
                    </div>
                    
                    <div className="space-y-2">
                      <Label htmlFor="confirm-password">{t('auth.confirmPassword')}</Label>
                      <Input
                        id="confirm-password"
                        type="password"
                        placeholder="••••••••"
                        value={confirmPassword}
                        onChange={(e) => setConfirmPassword(e.target.value)}
                        required
                      />
                    </div>
                  </div>
                  
                  <Button 
                    type="submit" 
                    className="w-full" 
                    disabled={loading}
                  >
                    {loading ? (
                      <div className="flex items-center gap-2">
                        <div className="w-4 h-4 border-2 border-white/20 border-t-white rounded-full animate-spin" />
                        Criando conta...
                      </div>
                    ) : (
                      <>
                        <UserPlus className="h-4 w-4 mr-2" />
                        {t('auth.signup')}
                      </>
                    )}
                  </Button>
                </form>
              </TabsContent>
            </Tabs>
          </CardContent>
        </Card>
      </main>

      {/* Footer */}
      <footer className="w-full p-6 text-center">
        <div className="max-w-6xl mx-auto">
          <div className="flex flex-col items-center gap-3">
            <div className="flex flex-wrap justify-center gap-4 text-sm text-gray-600">
              <Badge variant="outline" className="flex items-center gap-1">
                <UserCheck className="h-3 w-3" />
                Instrutores
              </Badge>
              <Badge variant="outline" className="flex items-center gap-1">
                <UserPlus className="h-3 w-3" />
                Estudantes
              </Badge>
              <Badge variant="outline" className="flex items-center gap-1">
                <Calendar className="h-3 w-3" />
                Programação
              </Badge>
              <Badge variant="outline" className="flex items-center gap-1">
                <Church className="h-3 w-3" />
                Designações
              </Badge>
            </div>
            <p className="text-xs text-gray-500">
              Sistema Ministerial - Gestão da Escola do Ministério Teocrático
            </p>
          </div>
        </div>
      </footer>
    </div>
  );
};

export default AuthPage;<|MERGE_RESOLUTION|>--- conflicted
+++ resolved
@@ -209,212 +209,6 @@
     );
   }
 
-<<<<<<< HEAD
-        <CardContent>
-          <Tabs value={activeTab} onValueChange={setActiveTab} className="w-full">
-            <TabsList className="grid w-full grid-cols-2">
-              <TabsTrigger value="signin" className="flex items-center gap-2">
-                <LogIn className="w-4 h-4" />
-                {t('auth.login')}
-              </TabsTrigger>
-              <TabsTrigger value="signup" className="flex items-center gap-2">
-                <UserPlus className="w-4 h-4" />
-                {t('auth.signUp')}
-              </TabsTrigger>
-            </TabsList>
-
-            {/* Sign In Tab */}
-            <TabsContent value="signin" className="space-y-4">
-              <form onSubmit={handleSignIn} className="space-y-4">
-                <div className="space-y-2">
-                  <Label htmlFor="signin-email">{t('auth.email')}</Label>
-                  <Input
-                    id="signin-email"
-                    type="email"
-                    value={signInEmail}
-                    onChange={(e) => setSignInEmail(e.target.value)}
-                    placeholder="your@email.com"
-                    required
-                  />
-                </div>
-
-                <div className="space-y-2">
-                  <Label htmlFor="signin-password">{t('auth.password')}</Label>
-                  <div className="relative">
-                    <Input
-                      id="signin-password"
-                      type={showPassword ? "text" : "password"}
-                      value={signInPassword}
-                      onChange={(e) => setSignInPassword(e.target.value)}
-                      placeholder="••••••••"
-                      required
-                      minLength={6}
-                      autoComplete="current-password"
-                    />
-                    <Button
-                      type="button"
-                      variant="ghost"
-                      size="sm"
-                      className="absolute right-0 top-0 h-full px-3 py-2 hover:bg-transparent"
-                      onClick={() => setShowPassword(!showPassword)}
-                    >
-                      {showPassword ? (
-                        <EyeOff className="h-4 w-4" />
-                      ) : (
-                        <Eye className="h-4 w-4" />
-                      )}
-                    </Button>
-                  </div>
-                </div>
-
-                <Button
-                  type="submit"
-                  className="w-full"
-                  variant="hero"
-                  disabled={loading}
-                >
-                  {loading ? t('auth.loggingIn') : t('auth.signIn')}
-                </Button>
-              </form>
-
-              {/* Feedback de login */}
-              <LoginFeedback
-                loading={loading}
-                error={loginError}
-                errorType={loginErrorType}
-                success={loginSuccess}
-              />
-
-              {/* Credenciais de teste para desenvolvimento */}
-              <TestCredentials onFillCredentials={handleFillTestCredentials} />
-            </TabsContent>
-            {/* Sign Up Tab */}
-            <TabsContent value="signup" className="space-y-4">
-              <form onSubmit={handleSignUp} className="space-y-4">
-                {/* Role Selection */}
-                <div className="space-y-3">
-                  <Label>{t('auth.accountType')} *</Label>
-                  <div className="grid grid-cols-1 gap-3">
-                    {(['instrutor', 'estudante'] as UserRole[]).map((roleOption) => {
-                      const roleInfo = getRoleInfo(roleOption);
-                      const IconComponent = roleInfo.icon;
-                      return (
-                        <div
-                          key={roleOption}
-                          className={`border rounded-lg p-4 cursor-pointer transition-all ${role === roleOption
-                              ? 'border-jw-blue bg-jw-blue/5'
-                              : 'border-gray-200 hover:border-gray-300'
-                            }`}
-                          onClick={() => setRole(roleOption)}
-                        >
-                          <div className="flex items-start gap-3">
-                            <div className={`w-10 h-10 rounded-lg flex items-center justify-center ${role === roleOption ? 'bg-jw-blue text-white' : 'bg-gray-100 text-gray-600'
-                              }`}>
-                              <IconComponent className="w-5 h-5" />
-                            </div>
-                            <div className="flex-1">
-                              <div className="flex items-center gap-2">
-                                <h3 className="font-medium">{t(`auth.roles.${roleOption}.title`)}</h3>
-                                {role === roleOption && (
-                                  <Badge variant="default" className="text-xs">{t('auth.selected')}</Badge>
-                                )}
-                              </div>
-                              <p className="text-sm text-gray-600 mt-1">{t(`auth.roles.${roleOption}.description`)}</p>
-                            </div>
-                          </div>
-                        </div>
-                      );
-                    })}
-                  </div>
-                </div>
-
-                {/* Personal Information */}
-                <div className="grid grid-cols-1 gap-4">
-                  <div className="space-y-2">
-                    <Label htmlFor="signup-nome">{t('auth.fullName')} *</Label>
-                    <Input
-                      id="signup-nome"
-                      type="text"
-                      value={nomeCompleto}
-                      onChange={(e) => setNomeCompleto(e.target.value)}
-                      placeholder={t('auth.fullNamePlaceholder')}
-                      required
-                    />
-                  </div>
-
-                  <div className="space-y-2">
-                    <Label htmlFor="signup-birth-date">{t('auth.birthDate')} *</Label>
-                    <Input
-                      id="signup-birth-date"
-                      type="date"
-                      value={dateOfBirth}
-                      onChange={(e) => setDateOfBirth(e.target.value)}
-                      required
-                      max={new Date().toISOString().split('T')[0]} // Prevent future dates
-                      min={new Date(new Date().getFullYear() - 100, 0, 1).toISOString().split('T')[0]} // 100 years ago
-                    />
-                    {dateOfBirth && (() => {
-                      const ageValidation = validateAge(dateOfBirth);
-                      return (
-                        <p className={`text-sm ${ageValidation.isValid ? 'text-green-600' : 'text-red-600'}`}>
-                          {ageValidation.isValid
-                            ? `${t('auth.age')}: ${ageValidation.age} ${t('auth.years')}`
-                            : t(ageValidation.message)
-                          }
-                        </p>
-                      );
-                    })()}
-                  </div>
-
-                  <div className="space-y-2">
-                    <Label htmlFor="signup-congregacao">{t('terms.congregation')} *</Label>
-                    <Input
-                      id="signup-congregacao"
-                      type="text"
-                      value={congregacao}
-                      onChange={(e) => setCongregacao(e.target.value)}
-                      placeholder={t('auth.congregationPlaceholder')}
-                      required
-                    />
-                  </div>
-
-                  {role === 'instrutor' && (
-                    <div className="space-y-2">
-                      <Label htmlFor="signup-cargo">{t('auth.roleOptional')}</Label>
-                      <Select value={cargo} onValueChange={setCargo}>
-                        <SelectTrigger>
-                          <SelectValue placeholder={t('auth.selectRole')} />
-                        </SelectTrigger>
-                        <SelectContent>
-                          <SelectItem value="superintendente_escola">{t('auth.roles.superintendent')}</SelectItem>
-                          <SelectItem value="conselheiro_assistente">{t('auth.roles.assistantCounselor')}</SelectItem>
-                        </SelectContent>
-                      </Select>
-                    </div>
-                  )}
-
-                  {role === 'estudante' && (
-                    <div className="space-y-2">
-                      <Label htmlFor="signup-cargo-estudante">{t('auth.congregationRole')} *</Label>
-                      <Select value={cargo} onValueChange={setCargo}>
-                        <SelectTrigger>
-                          <SelectValue placeholder={t('auth.selectRole')} />
-                        </SelectTrigger>
-                        <SelectContent>
-                          {Object.entries(CARGO_LABELS).map(([value, label]) => (
-                            <SelectItem key={value} value={value}>
-                              {t(`terms.${value}`)}
-                            </SelectItem>
-                          ))}
-                        </SelectContent>
-                      </Select>
-                    </div>
-                  )}
-                </div>
-
-                {/* Account Information */}
-                <div className="grid grid-cols-1 gap-4">
-=======
   return (
     <div className="min-h-screen bg-gradient-to-br from-blue-50 to-slate-100 flex flex-col">
       {/* Header */}
@@ -476,7 +270,6 @@
               {/* Login Tab */}
               <TabsContent value="login" className="space-y-4">
                 <form onSubmit={handleLogin} className="space-y-4">
->>>>>>> 96dc210e
                   <div className="space-y-2">
                     <Label htmlFor="email">{t('auth.email')}</Label>
                     <Input
