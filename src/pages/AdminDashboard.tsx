<<<<<<< HEAD
import React, { useMemo, useState } from 'react';
=======
import React, { useMemo, useState, useCallback } from 'react';
>>>>>>> 96dc210e

type LangKey = 'en' | 'pt';
type LangLabel = { title: string; notes?: string };
type Item = {
  order: number;
  section: 'OPENING' | 'TREASURES' | 'APPLY' | 'LIVING' | 'CLOSING';
  type:
    | 'song'
    | 'opening_comments'
    | 'talk'
    | 'spiritual_gems'
    | 'bible_reading'
    | 'starting'
    | 'following'
    | 'making_disciples'
    | 'local_needs'
    | 'cbs'
    | 'concluding_comments';
  minutes: number;
  rules?: {
    requires_male?: boolean;
    allows_assistant?: boolean;
    elders_only?: boolean;
    elders_or_ms_only?: boolean;
  };
  lang: { en: LangLabel; pt: LangLabel };
};

type Programacao = {
  week_start: string;
  week_end: string;
  status: 'rascunho' | 'publicada';
  congregation_scope: 'global' | 'scoped';
  items: Item[];
};

<<<<<<< HEAD
=======
// ===== Seed de exemplo (03–09 Nov 2025) =====
>>>>>>> 96dc210e
const SEED_NOV_3_9: Programacao = {
  week_start: '2025-11-03',
  week_end: '2025-11-09',
  status: 'rascunho',
  congregation_scope: 'global',
  items: [
    { order: 1, section: 'OPENING', type: 'song', minutes: 5, lang: { en: { title: 'Song 132 and Prayer' }, pt: { title: 'Cântico 132 e oração' } } },
    { order: 2, section: 'OPENING', type: 'opening_comments', minutes: 1, lang: { en: { title: 'Opening Comments' }, pt: { title: 'Comentários iniciais' } } },
    { order: 3, section: 'TREASURES', type: 'talk', minutes: 10, rules: { requires_male: true }, lang: { en: { title: 'A Story of Unfailing Love', notes: '[Play VIDEO] Song of Solomon intro; Ca 1:9-11; 2:16-17' }, pt: { title: 'Uma história de amor verdadeiro', notes: '[Mostre o VÍDEO] Introdução a Cântico de Salomão; Cân. 1:9-11; 2:16-17' } } },
    { order: 4, section: 'TREASURES', type: 'spiritual_gems', minutes: 10, lang: { en: { title: 'Spiritual Gems', notes: 'Ca 2:7; questions for audience' }, pt: { title: 'Joias espirituais', notes: 'Cân. 2:7; perguntas para a audiência' } } },
    { order: 5, section: 'TREASURES', type: 'bible_reading', minutes: 4, rules: { requires_male: true }, lang: { en: { title: 'Bible Reading', notes: 'Ca 2:1-17 (th study 12)' }, pt: { title: 'Leitura da Bíblia', notes: 'Cân. 2:1-17 (th lição 12)' } } },
    { order: 6, section: 'APPLY', type: 'starting', minutes: 3, rules: { allows_assistant: true }, lang: { en: { title: 'Starting a Conversation', notes: 'HOUSE TO HOUSE; Love People (lmd) lesson 1 point 3' }, pt: { title: 'Iniciando conversas', notes: 'DE CASA EM CASA; Ame as Pessoas (lmd) lição 1 ponto 3' } } },
    { order: 7, section: 'APPLY', type: 'following', minutes: 4, rules: { allows_assistant: true }, lang: { en: { title: 'Following Up', notes: 'HOUSE TO HOUSE; lmd lesson 9 point 3' }, pt: { title: 'Cultivando o interesse', notes: 'DE CASA EM CASA; lmd lição 9 ponto 3' } } },
    { order: 8, section: 'APPLY', type: 'making_disciples', minutes: 5, rules: { allows_assistant: false }, lang: { en: { title: 'Making Disciples', notes: 'lff lesson 18 intro & points 1–3 (th study 8)' }, pt: { title: 'Fazendo discípulos', notes: 'lff lição 18 introdução e pontos 1–3 (th lição 8)' } } },
    { order: 9, section: 'LIVING', type: 'song', minutes: 5, lang: { en: { title: 'Song 46' }, pt: { title: 'Cântico 46' } } },
    { order: 10, section: 'LIVING', type: 'local_needs', minutes: 15, rules: { elders_only: true }, lang: { en: { title: 'The Generous Person Will Be Blessed', notes: '[Play VIDEO] Generosity Brings Joy — discussion by an elder' }, pt: { title: 'A pessoa generosa será abençoada', notes: '[Mostre o VÍDEO] A Generosidade nos Traz Alegria — consideração por um ancião' } } },
    { order: 11, section: 'LIVING', type: 'cbs', minutes: 30, rules: { elders_or_ms_only: true }, lang: { en: { title: 'Congregation Bible Study', notes: 'lfb lessons 32–33' }, pt: { title: 'Estudo bíblico de congregação', notes: 'lfb lições 32–33' } } },
    { order: 12, section: 'CLOSING', type: 'concluding_comments', minutes: 3, lang: { en: { title: 'Concluding Comments' }, pt: { title: 'Comentários finais' } } },
    { order: 13, section: 'CLOSING', type: 'song', minutes: 5, lang: { en: { title: 'Song 137 and Prayer' }, pt: { title: 'Cântico 137 e oração' } } }
  ]
};

const SECTION_LABEL: Record<Item['section'], { en: string; pt: string; color: string }> = {
  OPENING: { en: 'Opening', pt: 'Abertura', color: 'bg-sky-50' },
  TREASURES: { en: "Treasures From God's Word", pt: 'Tesouros da Palavra', color: 'bg-emerald-50' },
  APPLY: { en: 'Apply Yourself to the Field Ministry', pt: 'Faça seu melhor no ministério', color: 'bg-amber-50' },
  LIVING: { en: 'Living as Christians', pt: 'Nossa Vida Cristã', color: 'bg-violet-50' },
  CLOSING: { en: 'Closing', pt: 'Encerramento', color: 'bg-slate-50' }
};

function groupBySection(items: Item[]) {
  return items
    .slice()
    .sort((a, b) => a.order - b.order)
    .reduce<Record<Item['section'], Item[]>>((acc, it) => {
      (acc[it.section] ||= []).push(it);
      return acc;
<<<<<<< HEAD
    }, {} as any);
=======
    }, {} as Record<Item['section'], Item[]>);
>>>>>>> 96dc210e
}

export default function AdminDashboard() {
  const [langTab, setLangTab] = useState<LangKey>('pt');
  const [program, setProgram] = useState<Programacao | null>(null);

  const grouped = useMemo(() => (program ? groupBySection(program.items) : null), [program]);

<<<<<<< HEAD
  function importFromMWB() {
    setProgram(SEED_NOV_3_9);
  }

  function duplicateWeek() {
    if (!program) return;
    setProgram({ ...program, status: 'rascunho' });
  }

  async function saveDraft() {
=======
  const importFromMWB = useCallback(() => {
    setProgram(SEED_NOV_3_9);
  }, []);

  const duplicateWeek = useCallback(() => {
    if (!program) return;
    setProgram({ ...program, status: 'rascunho' });
  }, [program]);

  const saveDraft = useCallback(async () => {
>>>>>>> 96dc210e
    if (!program) return;
    const body: Programacao = { ...program, status: 'rascunho' };
    const res = await fetch(`${import.meta.env.VITE_API_BASE || ''}/api/programacoes`, {
      method: 'POST',
      headers: { 'Content-Type': 'application/json' },
<<<<<<< HEAD
      body: JSON.stringify(body)
=======
      body: JSON.stringify(body),
>>>>>>> 96dc210e
    });
    if (!res.ok) {
      const msg = await res.text();
      alert(`Erro ao salvar rascunho: ${res.status} ${msg}`);
      return;
<<<<<<< HEAD
    }
    alert('Rascunho salvo.');
  }

  async function publish() {
    if (!program) return;
    const body: Programacao = { ...program, status: 'publicada' };
    const res = await fetch(`${import.meta.env.VITE_API_BASE || ''}/api/programacoes`, {
      method: 'POST',
      headers: { 'Content-Type': 'application/json' },
      body: JSON.stringify(body)
    });
    if (!res.ok) {
      const msg = await res.text();
      alert(`Erro ao publicar: ${res.status} ${msg}`);
      return;
    }
    alert('Programa publicado para os Instrutores.');
  }

  function printExport() {
    window.print();
  }

  return (
    <div className="p-6 space-y-6">
      <header className="flex flex-wrap items-center justify-between gap-4">
        <div>
          <h1 className="text-2xl font-semibold">Programação da Semana (Admin)</h1>
          <p className="text-sm text-slate-600">
            Este é o <strong>modelo</strong> sem nomes. Após publicar, o Instrutor designa estudantes.
          </p>
        </div>

        <div className="flex items-center gap-2">
          <button
            onClick={() => setLangTab('pt')}
            className={`px-3 py-1 rounded border ${langTab === 'pt' ? 'bg-slate-900 text-white' : 'bg-white'}`}
          >
            Português (BR)
          </button>
          <button
            onClick={() => setLangTab('en')}
            className={`px-3 py-1 rounded border ${langTab === 'en' ? 'bg-slate-900 text-white' : 'bg-white'}`}
          >
            English
          </button>
        </div>
      </header>

      <div className="flex flex-wrap gap-2">
        <button onClick={importFromMWB} className="px-4 py-2 rounded bg-blue-600 text-white">Importar do MWB</button>
        <button onClick={duplicateWeek} className="px-4 py-2 rounded border">Duplicar semana</button>
        <button onClick={saveDraft} className="px-4 py-2 rounded border">Salvar rascunho</button>
        <button onClick={publish} className="px-4 py-2 rounded bg-emerald-600 text-white">Publicar</button>
        <button onClick={printExport} className="px-4 py-2 rounded border">Imprimir/Exportar</button>
      </div>

      <div className="flex items-center gap-3">
        <span className="text-sm text-slate-700">Semana:</span>
        <input
          type="date"
          value={program?.week_start || '2025-11-03'}
          onChange={(e) => {
            const start = e.target.value;
            const end = new Date(new Date(start).getTime() + 6 * 86400000).toISOString().slice(0, 10);
            setProgram((p) => ({ ...(p || SEED_NOV_3_9), week_start: start, week_end: end }));
          }}
          className="border rounded px-2 py-1"
        />
        <span className="text-sm text-slate-500">{program?.week_end || '2025-11-09'}</span>
        <span className="ml-4 text-xs rounded bg-slate-100 px-2 py-1">Status: {program?.status || ''}</span>
        <span className="text-xs rounded bg-slate-100 px-2 py-1">Escopo: {program?.congregation_scope || ''}</span>
      </div>

      {!program ? (
        <div className="p-6 rounded border text-slate-600">
          Nenhum programa carregado. Clique em <strong>Importar do MWB</strong> para preencher esta semana ou selecione uma data.
        </div>
      ) : (
        <div className="space-y-6">
          {Object.entries(grouped || {}).map(([sectionKey, items]) => (
            <section key={sectionKey} className="rounded border overflow-hidden">
              <div className={`px-4 py-2 border-b ${SECTION_LABEL[sectionKey as Item['section']].color}`}>
                <h2 className="font-semibold">
                  {langTab === 'pt' ? SECTION_LABEL[sectionKey as Item['section']].pt : SECTION_LABEL[sectionKey as Item['section']].en}
                </h2>
              </div>

              <ul className="divide-y">
                {(items as Item[]).map((it) => {
                  const L = it.lang[langTab];
                  return (
                    <li key={`${it.section}-${it.order}`} className="p-4 grid md:grid-cols-12 gap-3 items-start">
                      <div className="md:col-span-1 text-slate-500">{it.order}</div>
                      <div className="md:col-span-7">
                        <div className="font-medium">{L.title}</div>
                        {L.notes && <div className="text-sm text-slate-600 mt-1">{L.notes}</div>}
                        <div className="flex flex-wrap gap-2 mt-2">
                          {it.rules?.requires_male && (
                            <span className="text-xs px-2 py-0.5 rounded bg-slate-100">Requer masculino</span>
                          )}
                          {it.rules?.allows_assistant && (
                            <span className="text-xs px-2 py-0.5 rounded bg-slate-100">Permite assistente</span>
                          )}
                          {it.rules?.elders_only && (
                            <span className="text-xs px-2 py-0.5 rounded bg-slate-100">Somente ancião</span>
                          )}
                          {it.rules?.elders_or_ms_only && (
                            <span className="text-xs px-2 py-0.5 rounded bg-slate-100">Ancião ou SM</span>
                          )}
                        </div>
                      </div>
                      <div className="md:col-span-2">
                        <span className="inline-block px-2 py-1 rounded bg-slate-100 text-sm">{it.minutes} min</span>
                      </div>
                      <div className="md:col-span-2 text-right">
                        <button className="text-sm px-2 py-1 rounded border mr-2">Editar</button>
                        <button className="text-sm px-2 py-1 rounded border">Duplicar</button>
                      </div>
                    </li>
                  );
                })}
              </ul>
            </section>
          ))}
        </div>
      )}
    </div>
  );
}

/*
  const handleAddCongregation = useCallback(async () => {
    console.log('➕ Adicionando nova congregação...');
    const congregationName = prompt('Digite o nome da nova congregação:');
    if (!congregationName) return;
    
    try {
      // Simulação - em produção seria inserção no Supabase
      console.log('✅ Congregação adicionada:', congregationName);
      alert(`✅ Congregação "${congregationName}" adicionada com sucesso!\n\nEla agora receberá automaticamente a programação oficial.`);
    } catch (error) {
      console.error('❌ Erro ao adicionar congregação:', error);
      alert('Erro ao adicionar congregação: ' + error.message);
    }
  }, []);

  // JW.org & S-38
  const handleMWBAvailable = useCallback(async () => {
    console.log('📚 Disponibilizando MWB atual...');
    try {
      await jworg.fetchCurrentWeek();
      console.log('✅ MWB atualizada');
      alert('✅ Apostila MWB atual disponibilizada para todas as congregações!');
    } catch (error) {
      console.error('❌ Erro ao disponibilizar MWB:', error);
      alert('Erro ao disponibilizar MWB: ' + error.message);
    }
  }, [jworg]);

  const handleConfigureJWorgURLs = useCallback(() => {
    console.log('⚙️ Configurando URLs JW.org...');
    const ptUrl = prompt('URL JW.org PT:', 'https://www.jw.org/pt/biblioteca/jw-apostila-do-mes/');
    const enUrl = prompt('URL JW.org EN:', 'https://www.jw.org/en/library/jw-meeting-workbook/');
    
    if (ptUrl && enUrl) {
      console.log('✅ URLs configuradas:', { ptUrl, enUrl });
      alert('✅ URLs JW.org configuradas com sucesso!');
    }
  }, []);

  const handleSyncCongregations = useCallback(async () => {
    console.log('🔄 Sincronizando com congregações...');
    try {
      // Simulação de sincronização
      const congregationsCount = staticStats.total_congregations;
      console.log(`✅ Sincronizando com ${congregationsCount} congregações`);
      alert(`🔄 Sincronização iniciada!\n\nProgramação oficial sendo enviada para ${congregationsCount} congregações...\n\nTempo estimado: ${Math.ceil(congregationsCount / 100)} minutos`);
    } catch (error) {
      console.error('❌ Erro na sincronização:', error);
      alert('Erro na sincronização: ' + error.message);
    }
  }, [staticStats]);

  // Programação Oficial
  const handleViewFullProgram = useCallback(() => {
    console.log('📅 Visualizando programação completa (3 meses)...');
    alert(`📅 Programação Completa dos Próximos 3 Meses\n\n` +
          `• Semanas carregadas: 12\n` +
          `• Idiomas: PT e EN\n` +
          `• Última atualização: Hoje\n\n` +
          `Esta visualização mostrará todas as apostilas MWB dos próximos 3 meses.`);
  }, []);

  const handleUpdateProgramPT = useCallback(async () => {
    console.log('🇧🇷 Atualizando programação PT...');
    try {
      jworg.setLanguage('pt');
      await jworg.fetchNextWeeks();
      console.log('✅ Programação PT atualizada');
      alert('✅ Programação em Português atualizada com sucesso!');
    } catch (error) {
      console.error('❌ Erro ao atualizar programação PT:', error);
      alert('Erro ao atualizar programação PT: ' + error.message);
    }
  }, [jworg]);

  const handleUpdateProgramEN = useCallback(async () => {
    console.log('🇺🇸 Atualizando programação EN...');
    try {
      jworg.setLanguage('en');
      await jworg.fetchNextWeeks();
      console.log('✅ Programação EN atualizada');
      alert('✅ Programação em Inglês atualizada com sucesso!');
    } catch (error) {
      console.error('❌ Erro ao atualizar programação EN:', error);
      alert('Erro ao atualizar programação EN: ' + error.message);
    }
  }, [jworg]);

  const handleCheckNewWeeks = useCallback(async () => {
    console.log('🔍 Verificando novas semanas...');
    try {
      await jworg.fetchNextWeeks();
      const newWeeks = jworg.nextWeeks.length;
      console.log(`✅ Verificação concluída: ${newWeeks} semanas`);
      alert(`🔍 Verificação concluída!\n\nEncontradas ${newWeeks} semanas de programação.\n\nTodas estão sincronizadas com JW.org.`);
    } catch (error) {
      console.error('❌ Erro ao verificar semanas:', error);
      alert('Erro ao verificar novas semanas: ' + error.message);
    }
  }, [jworg]);

  const handleUpdateS38Structure = useCallback(() => {
    console.log('🏗️ Atualizando estrutura S-38 global...');
    alert(`🏗️ Estrutura S-38 Global\n\n` +
          `✅ Partes da reunião atualizadas:\n` +
          `• Chairman\n• Treasures\n• Gems\n• Reading\n` +
          `• Starting\n• Following\n• Making\n• Explaining\n` +
          `• Talk\n\n` +
          `Esta estrutura será aplicada mundialmente.`);
  }, []);

  // JW.org Integration
  const handleReloadCurrentWeek = useCallback(async () => {
    console.log('🔄 Recarregando semana atual...');
    try {
      await jworg.fetchCurrentWeek();
      console.log('✅ Semana atual recarregada');
      alert('✅ Semana atual recarregada com sucesso!');
    } catch (error) {
      console.error('❌ Erro ao recarregar semana:', error);
      alert('Erro ao recarregar semana: ' + error.message);
    }
  }, [jworg]);

  const handleReloadNextWeeks = useCallback(async () => {
    console.log('📅 Recarregando próximas semanas...');
    try {
      await jworg.fetchNextWeeks();
      console.log('✅ Próximas semanas recarregadas');
      alert('✅ Próximas semanas recarregadas com sucesso!');
    } catch (error) {
      console.error('❌ Erro ao recarregar próximas semanas:', error);
      alert('Erro ao recarregar próximas semanas: ' + error.message);
    }
  }, [jworg]);

  const handleTestDownloadPT = useCallback(async () => {
    console.log('🧪 Testando download PT...');
    try {
      jworg.setLanguage('pt');
      await jworg.downloadWorkbook('pt', '07', '2025');
      console.log('✅ Download PT testado');
      alert('✅ Download PT testado com sucesso!');
    } catch (error) {
      console.error('❌ Erro no teste de download PT:', error);
      alert('Erro no teste de download PT: ' + error.message);
    }
  }, [jworg]);

  // Monitoramento
  const handleViewAllLogs = useCallback(async () => {
    console.log('📋 Visualizando todos os logs...');
    try {
      // Simulação de logs
      const logs = [
        { timestamp: new Date().toLocaleString(), event: 'Sistema iniciado', level: 'info' },
        { timestamp: new Date(Date.now() - 3600000).toLocaleString(), event: 'Backup automático executado', level: 'info' },
        { timestamp: new Date(Date.now() - 86400000).toLocaleString(), event: 'Novo usuário registrado', level: 'info' },
        { timestamp: new Date(Date.now() - 172800000).toLocaleString(), event: 'Manutenção programada', level: 'warning' }
      ];
      
      const logText = logs.map(log => `${log.timestamp} [${log.level.toUpperCase()}] ${log.event}`).join('\n');
      alert(`📋 Logs do Sistema\n\n${logText}`);
    } catch (error) {
      console.error('❌ Erro ao carregar logs:', error);
      alert('Erro ao carregar logs: ' + error.message);
    }
  }, []);

  const handleTestJWorgIntegration = useCallback(async () => {
    console.log('🧪 Testando integração JW.org...');
    try {
      await jworg.fetchCurrentWeek();
      console.log('✅ Integração JW.org testada com sucesso');
      alert('✅ Integração JW.org funcionando perfeitamente!');
    } catch (error) {
      console.error('❌ Erro na integração JW.org:', error);
      alert('❌ Erro na integração JW.org: ' + error.message);
    }
  }, [jworg]);

  const handleChangeLanguage = useCallback((newLang: 'pt' | 'en') => {
    jworg.setLanguage(newLang);
    console.log(`🌐 Idioma alterado para: ${newLang}`);
    alert(`🌐 Idioma alterado para: ${newLang === 'pt' ? 'Português' : 'English'}`);
  }, [jworg]);

  // Alterna o idioma atual entre PT/EN
  const toggleLanguage = useCallback(() => {
    const current = (jworg as any)?.currentLanguage ?? 'pt';
    const next = current === 'pt' ? 'en' : 'pt';
    jworg.setLanguage(next);
    console.log(`🌐 Idioma alternado: ${current} -> ${next}`);
    alert(`🌐 Idioma alternado para: ${next === 'pt' ? 'Português' : 'English'}`);
  }, [jworg]);

  // Atualiza materiais JW.org (semana atual + próximas semanas)
  const updateMaterials = useCallback(async () => {
    try {
      await jworg.fetchCurrentWeek();
      await jworg.fetchNextWeeks();
      console.log('✅ Materiais JW.org atualizados');
      alert('✅ Materiais JW.org atualizados com sucesso!');
    } catch (error: any) {
      console.error('❌ Erro ao atualizar materiais:', error);
      alert('❌ Erro ao atualizar materiais: ' + (error?.message || error));
    }
  }, [jworg]);

  // NOW CHECK CONDITIONS AND RENDER APPROPRIATELY
  // Se não for admin, mostrar mensagem de acesso negado
  if (user && !isAdmin) {
    return (
      <div className="container mx-auto px-4 py-8">
        <Card className="max-w-md mx-auto">
          <CardHeader>
            <CardTitle className="text-red-600">Acesso Negado</CardTitle>
            <CardDescription>
              Você não tem permissão para acessar o painel administrativo.
            </CardDescription>
          </CardHeader>
          <CardContent>
            <p className="text-sm text-muted-foreground mb-4">
              Seu perfil atual: <strong>{profile?.role}</strong>
            </p>
            <Button onClick={() => window.history.back()}>
              Voltar
            </Button>
          </CardContent>
        </Card>
      </div>
    );
  }

  // Se não houver usuário, mostrar loading
  if (!user) {
    return (
      <div className="container mx-auto px-4 py-8">
        <Card className="max-w-md mx-auto">
          <CardHeader>
            <CardTitle>Carregando...</CardTitle>
            <CardDescription>
              Verificando autenticação...
            </CardDescription>
          </CardHeader>
          <CardContent>
            <div className="flex items-center justify-center">
              <RefreshCw className="h-6 w-6 animate-spin" />
            </div>
          </CardContent>
        </Card>
      </div>
    );
  }

  return (
    <div className="min-h-screen bg-background">
      {/* Auth Error Handler */}
      <AuthErrorHandler />
      
      {/* Header */}
      <div className="border-b">
        <div className="container mx-auto px-4 py-6">
          <div className="flex flex-col space-y-4">
          <div className="flex items-center justify-between">
            <div>
                <h1 className="text-3xl font-bold tracking-tight">📊 Dashboard do Administrador Geral</h1>
                <p className="text-muted-foreground">
                  Programação oficial das reuniões ministeriais - Padronização mundial para todas as congregações
              </p>
            </div>
              <div className="flex items-center space-x-2">
              {/* Force Profile Load Button */}
              {import.meta.env.DEV && (
                <Button 
                  variant="outline" 
                  size="sm"
                    onClick={testSupabaseConnection}
                  >
                    🔧 Test Supabase
                </Button>
              )}
              
              <Button onClick={checkForUpdates} disabled={loading}>
                <RefreshCw className={`h-4 w-4 mr-2 ${loading ? 'animate-spin' : ''}`} />
                  Atualizar
              </Button>
              </div>
            </div>
          </div>
        </div>
=======
    }
    alert('Rascunho salvo.');
  }, [program]);

  const publish = useCallback(async () => {
    if (!program) return;
    const body: Programacao = { ...program, status: 'publicada' };
    const res = await fetch(`${import.meta.env.VITE_API_BASE || ''}/api/programacoes`, {
      method: 'POST',
      headers: { 'Content-Type': 'application/json' },
      body: JSON.stringify(body),
    });
    if (!res.ok) {
      const msg = await res.text();
      alert(`Erro ao publicar: ${res.status} ${msg}`);
      return;
    }
    alert('Programa publicado para os Instrutores.');
  }, [program]);

  const printExport = useCallback(() => {
    window.print();
  }, []);

  return (
    <div className="p-6 space-y-6">
      <header className="flex flex-wrap items-center justify-between gap-4">
        <div>
          <h1 className="text-2xl font-semibold">Programação da Semana (Admin)</h1>
          <p className="text-sm text-slate-600">
            Este é o <strong>modelo</strong> sem nomes. Após publicar, o Instrutor designa estudantes.
          </p>
        </div>

        <div className="flex items-center gap-2">
          <button
            onClick={() => setLangTab('pt')}
            className={`px-3 py-1 rounded border ${langTab === 'pt' ? 'bg-slate-900 text-white' : 'bg-white'}`}
          >
            Português (BR)
          </button>
          <button
            onClick={() => setLangTab('en')}
            className={`px-3 py-1 rounded border ${langTab === 'en' ? 'bg-slate-900 text-white' : 'bg-white'}`}
          >
            English
          </button>
        </div>
      </header>

      <div className="flex flex-wrap gap-2">
        <button onClick={importFromMWB} className="px-4 py-2 rounded bg-blue-600 text-white">Importar do MWB</button>
        <button onClick={duplicateWeek} className="px-4 py-2 rounded border">Duplicar semana</button>
        <button onClick={saveDraft} className="px-4 py-2 rounded border">Salvar rascunho</button>
        <button onClick={publish} className="px-4 py-2 rounded bg-emerald-600 text-white">Publicar</button>
        <button onClick={printExport} className="px-4 py-2 rounded border">Imprimir/Exportar</button>
      </div>

      <div className="flex items-center gap-3">
        <span className="text-sm text-slate-700">Semana:</span>
        <input
          type="date"
          value={program?.week_start || '2025-11-03'}
          onChange={(e) => {
            const start = e.target.value;
            const end = new Date(new Date(start).getTime() + 6 * 86400000).toISOString().slice(0, 10);
            setProgram((p) => ({ ...(p || SEED_NOV_3_9), week_start: start, week_end: end }));
          }}
          className="border rounded px-2 py-1"
        />
        <span className="text-sm text-slate-500">{program?.week_end || '2025-11-09'}</span>
        <span className="ml-4 text-xs rounded bg-slate-100 px-2 py-1">Status: {program?.status || ''}</span>
        <span className="text-xs rounded bg-slate-100 px-2 py-1">Escopo: {program?.congregation_scope || ''}</span>
>>>>>>> 96dc210e
      </div>

      {!program ? (
        <div className="p-6 rounded border text-slate-600">
          Nenhum programa carregado. Clique em <strong>Importar do MWB</strong> para preencher esta semana ou selecione uma data.
        </div>
<<<<<<< HEAD
      )}

      {/* Main Content */}
      <div className="container mx-auto px-4 py-6">
        <Tabs value={activeTab} onValueChange={setActiveTab} className="space-y-6">
          <TabsList className="grid w-full grid-cols-4">
            <TabsTrigger value="overview">Visão Geral</TabsTrigger>
            <TabsTrigger value="users">Usuários</TabsTrigger>
            <TabsTrigger value="congregations">Congregações</TabsTrigger>
            <TabsTrigger value="system">Sistema</TabsTrigger>
          </TabsList>

          {/* Visão Geral */}
          <TabsContent value="overview" className="space-y-6">
            <div className="mb-6">
              <h3 className="text-lg font-semibold text-center text-muted-foreground">
                🎯 Sistema Ministerial Global - Padronização Mundial
              </h3>
              <div className="text-center text-sm text-muted-foreground mt-2 p-3 bg-blue-50 rounded-lg border border-blue-200">
                <strong>📊 Admin Geral:</strong> Disponibiliza programação oficial semanal (SEM nomes de estudantes) <br/>
                <strong>🎓 Instrutores:</strong> Recebem programação automaticamente + fazem designações locais reais
              </div>
            </div>
            <div className="grid grid-cols-1 md:grid-cols-2 lg:grid-cols-4 gap-6">
              <Card>
                <CardHeader className="flex flex-row items-center justify-between space-y-0 pb-2">
                  <CardTitle className="text-sm font-medium">Congregações Conectadas</CardTitle>
                  <Globe className="h-4 w-4 text-muted-foreground" />
                </CardHeader>
                <CardContent>
                  <div className="text-2xl font-bold">{staticStats.total_congregations}</div>
                  <p className="text-xs text-muted-foreground">
                    Recebendo programação oficial
                  </p>
                </CardContent>
              </Card>

              <Card>
                <CardHeader className="flex flex-row items-center justify-between space-y-0 pb-2">
                  <CardTitle className="text-sm font-medium">Semanas Programadas</CardTitle>
                  <BarChart3 className="h-4 w-4 text-muted-foreground" />
                </CardHeader>
                <CardContent>
                  <div className="text-2xl font-bold">12</div>
                  <p className="text-xs text-muted-foreground">
                    Próximas 3 meses
                  </p>
                </CardContent>
              </Card>

              <Card>
                <CardHeader className="flex flex-row items-center justify-between space-y-0 pb-2">
                  <CardTitle className="text-sm font-medium">Idiomas Disponíveis</CardTitle>
                  <Globe className="h-4 w-4 text-muted-foreground" />
                </CardHeader>
                <CardContent>
                  <div className="text-2xl font-bold">2</div>
                  <p className="text-xs text-muted-foreground">
                    Português e Inglês
                  </p>
                </CardContent>
              </Card>

              <Card>
                <CardHeader className="flex flex-row items-center justify-between space-y-0 pb-2">
                  <CardTitle className="text-sm font-medium">Última Sincronização</CardTitle>
                  <RefreshCw className="h-4 w-4 text-muted-foreground" />
                </CardHeader>
                <CardContent>
                  <div className="text-2xl font-bold">✅</div>
                  <p className="text-xs text-muted-foreground">
                    Hoje, {new Date().toLocaleTimeString('pt-BR', { hour: '2-digit', minute: '2-digit' })}
                  </p>
                </CardContent>
              </Card>
            </div>

            {/* Ações Rápidas */}
            <div className="grid grid-cols-1 lg:grid-cols-2 gap-6">
              {/* Status do Sistema */}
              <Card>
                <CardHeader>
                  <CardTitle>Status do Sistema</CardTitle>
                  <CardDescription>
                    Informações sobre a última verificação e status geral
                  </CardDescription>
                </CardHeader>
                <CardContent className="space-y-4">
                  <div className="flex items-center justify-between">
                    <span className="text-sm font-medium">Última Verificação:</span>
                    <span className="text-sm text-muted-foreground">
                      {lastCheck ? new Date(lastCheck).toLocaleString('pt-BR') : 'Nunca'}
                    </span>
                  </div>
                  <div className="flex items-center justify-between">
                    <span className="text-sm font-medium">Status:</span>
                    <Badge variant="outline" className="text-green-600">
                      <CheckCircle className="h-3 w-3 mr-1" />
                      Operacional
                    </Badge>
                  </div>
                  <div className="flex items-center justify-between">
                    <span className="text-sm font-medium">Supabase:</span>
                    <Badge variant="outline" className="text-green-600">
                      <Database className="h-3 w-3 mr-1" />
                      Conectado
                    </Badge>
                  </div>
                </CardContent>
              </Card>

              {/* JW.org Downloads */}
              <Card className="bg-green-50 border-green-200">
                <CardHeader>
                  <CardTitle className="text-green-800">📚 JW.org Downloads</CardTitle>
                  <CardDescription className="text-green-700">
                    Gerenciar materiais oficiais
                  </CardDescription>
                </CardHeader>
                <CardContent className="space-y-4">
                  <div className="flex items-center justify-between">
                    <span className="text-sm font-medium">Apostila MWB Atual:</span>
                    <Badge variant="outline" className="text-green-600">
                      <CheckCircle className="h-3 w-3 mr-1" />
                      Disponível
                    </Badge>
                  </div>
                  <div className="flex items-center justify-between">
                    <span className="text-sm font-medium">Última verificação:</span>
                    <span className="text-sm text-green-700">Hoje, 10:30</span>
                  </div>
                  <div className="flex space-x-2">
                    <Button size="sm" variant="outline" className="border-green-300 text-green-700" onClick={handleMWBAvailable}>
                      <RefreshCw className="h-3 w-3 mr-1" />
                      Disponibilizar MWB Atual
                    </Button>
                    <Button size="sm" variant="outline" className="border-green-300 text-green-700" onClick={handleConfigureJWorgURLs}>
                      <Settings className="h-3 w-3 mr-1" />
                      Configurar URLs JW.org
                    </Button>
                  </div>
                </CardContent>
              </Card>

              {/* Sistema S-38 - Designações */}
              <Card className="bg-purple-50 border-purple-200">
                <CardHeader>
                  <CardTitle className="text-purple-800">⚙️ Sistema S-38</CardTitle>
                  <CardDescription className="text-purple-700">
                    Estrutura das reuniões ministeriais
                  </CardDescription>
                </CardHeader>
                <CardContent>
                  <div className="text-sm text-purple-700 space-y-2">
                    <p>📚 <strong>Função do Admin:</strong> Disponibilizar apostilas MWB</p>
                    <p>👥 <strong>Para Instrutores:</strong> Designar estudantes para partes</p>
                    <p>🎯 <strong>Partes da Reunião:</strong></p>
                    <div className="grid grid-cols-2 gap-1 text-xs ml-2">
                      <div>• Chairman</div>
                      <div>• Treasures</div>
                      <div>• Gems</div>
                      <div>• Reading</div>
                      <div>• Starting</div>
                      <div>• Following</div>
                      <div>• Making</div>
                      <div>• Explaining</div>
                      <div>• Talk</div>
                    </div>
                  </div>
                </CardContent>
              </Card>

              {/* Debug / Integração */}
              <Card className="bg-slate-50 border-slate-200">
                <CardHeader>
                  <CardTitle className="text-slate-800">🧪 Debug / Integração</CardTitle>
                  <CardDescription className="text-slate-700">
                    Ferramentas rápidas para validar integrações e idioma
                  </CardDescription>
                </CardHeader>
                <CardContent className="space-y-3">
                  <div className="flex items-center justify-between">
                    <span className="text-sm font-medium">Idioma Atual:</span>
                    <Badge variant="outline" className="text-slate-700">
                      {(jworg as any)?.currentLanguage === 'en' ? '🇺🇸 English' : '🇧🇷 Português'}
                    </Badge>
                  </div>
                  <div className="flex flex-wrap gap-2">
                    <Button size="sm" variant="outline" onClick={toggleLanguage}>
                      Alternar Idioma
                    </Button>
                    <Button size="sm" variant="outline" onClick={updateMaterials}>
                      Atualizar Materiais
                    </Button>
                    <Button size="sm" variant="outline" onClick={handleTestJWorgIntegration}>
                      Testar Integração JW.org
                    </Button>
                    <Button size="sm" variant="outline" onClick={checkForUpdates} disabled={loading}>
                      Atualizar Contagens
                    </Button>
                  </div>
                </CardContent>
              </Card>
            </div>
          </TabsContent>

          {/* Usuários */}
          <TabsContent value="users" className="space-y-6">
            <div className="mb-6">
              <h3 className="text-lg font-semibold text-center text-muted-foreground">
                👥 Gestão de Usuários para Acesso às Apostilas MWB
              </h3>
              <p className="text-center text-sm text-muted-foreground mt-2">
                🎯 Função Principal: Admin gerencia usuários → Instrutores acessam apostilas
              </p>
            </div>
            <div className="grid grid-cols-1 lg:grid-cols-3 gap-6">
              {/* Estatísticas de Usuários */}
            <Card>
              <CardHeader>
                  <CardTitle>Estatísticas</CardTitle>
                  <CardDescription>Resumo dos usuários</CardDescription>
              </CardHeader>
                <CardContent>
                  <div className="space-y-4">
                    <div className="flex items-center justify-between">
                      <span className="text-sm">Total de Usuários:</span>
                      <Badge variant="outline">{staticStats.total_users}</Badge>
                    </div>
                    <div className="flex items-center justify-between">
                      <span className="text-sm">Admins:</span>
                      <Badge variant="outline" className="bg-red-50 text-red-700">
                        {isAdmin ? 1 : 0}
                      </Badge>
                    </div>
                    <div className="flex items-center justify-between">
                      <span className="text-sm">Instrutores:</span>
                      <Badge variant="outline" className="bg-blue-50 text-blue-700">
                        {staticStats.total_users - (isAdmin ? 1 : 0)}
                      </Badge>
                    </div>
                  </div>
                </CardContent>
              </Card>

              {/* Usuários Registrados */}
              <Card className="lg:col-span-2">
                <CardHeader>
                  <CardTitle>Usuários Registrados</CardTitle>
                  <CardDescription>Últimos usuários cadastrados no sistema</CardDescription>
                </CardHeader>
                <CardContent>
                  <div className="space-y-3">
                    <div className="flex items-center justify-between p-3 border rounded-lg">
                      <div className="flex items-center space-x-3">
                        <div className="w-10 h-10 bg-blue-100 rounded-lg flex items-center justify-center">
                          <Users className="h-5 w-5 text-blue-600" />
                        </div>
                        <div>
                          <p className="font-medium">{profile?.nome_completo || 'Roberto Araujo da Silva'}</p>
                          <p className="text-sm text-muted-foreground">Administrator</p>
                        </div>
                      </div>
                      <Badge variant="outline" className="bg-red-50 text-red-700">
                        Admin
                      </Badge>
                    </div>
                  </div>
                </CardContent>
              </Card>
            </div>

            {/* Ações Administrativas */}
            <Card>
              <CardHeader>
                <CardTitle>Ações Administrativas</CardTitle>
                <CardDescription>
                  Gerenciar usuários e permissões
                </CardDescription>
              </CardHeader>
              <CardContent>
                <div className="grid grid-cols-1 md:grid-cols-2 gap-4">
                  <Button className="w-full justify-start" variant="outline" onClick={handleListUsers}>
                    <Users className="h-4 w-4 mr-2" />
                    Listar Todos os Usuários
                  </Button>
                  <Button className="w-full justify-start" variant="outline" onClick={handleManagePermissions}>
                    <Settings className="h-4 w-4 mr-2" />
                    Gerenciar Permissões
                  </Button>
                  <Button className="w-full justify-start" variant="outline" onClick={handleActivityReport}>
                    <Activity className="h-4 w-4 mr-2" />
                    Relatório de Atividades
                  </Button>
                  <Button className="w-full justify-start" variant="outline" onClick={handleBackupData}>
                    <Database className="h-4 w-4 mr-2" />
                    Backup de Dados
                  </Button>
                </div>
              </CardContent>
            </Card>
          </TabsContent>

          {/* Congregações */}
          <TabsContent value="congregations" className="space-y-6">
            <div className="mb-6">
              <h3 className="text-lg font-semibold text-center text-muted-foreground">
                🏢 Gestão de Congregações para Acesso às Apostilas MWB
              </h3>
              <p className="text-center text-sm text-muted-foreground mt-2">
                🎯 Função Principal: Admin gerencia congregações → Instrutores acessam apostilas
              </p>
            </div>
            <div className="grid grid-cols-1 lg:grid-cols-3 gap-6">
              {/* Estatísticas de Congregações */}
            <Card>
              <CardHeader>
                  <CardTitle>Estatísticas</CardTitle>
                  <CardDescription>Resumo das congregações</CardDescription>
              </CardHeader>
              <CardContent>
                  <div className="space-y-4">
                    <div className="flex items-center justify-between">
                      <span className="text-sm">Total de Congregações:</span>
                      <Badge variant="outline">{staticStats.total_congregations}</Badge>
                  </div>
                    <div className="flex items-center justify-between">
                      <span className="text-sm">Congregações Ativas:</span>
                      <Badge variant="outline" className="bg-green-50 text-green-700">
                        {staticStats.active_congregations}
                      </Badge>
                    </div>
                    <div className="flex items-center justify-between">
                      <span className="text-sm">Total de Estudantes:</span>
                      <Badge variant="outline">{staticStats.total_estudantes}</Badge>
                    </div>
                  </div>
                </CardContent>
              </Card>

              {/* Lista de Congregações */}
              <Card className="lg:col-span-2">
                <CardHeader>
                  <CardTitle>Congregações Registradas</CardTitle>
                  <CardDescription>Lista das congregações no sistema</CardDescription>
                </CardHeader>
                <CardContent>
                  <div className="space-y-3">
                    <div className="flex items-center justify-between p-3 border rounded-lg">
                      <div className="flex items-center space-x-3">
                        <div className="w-10 h-10 bg-blue-100 rounded-lg flex items-center justify-center">
                          <Package className="h-5 w-5 text-blue-600" />
                        </div>
                        <div>
                          <p className="font-medium">Sistema Ministerial Global</p>
                          <p className="text-sm text-muted-foreground">Congregação Principal</p>
                          </div>
                        </div>
                      <Badge variant="outline" className="bg-green-50 text-green-700">
                        Ativa
                        </Badge>
                      </div>
                  </div>
                  
                  <div className="mt-4">
                    <Button variant="outline" className="w-full" onClick={() => handleManageCongregation('Sistema Ministerial Global')}>
                      <Users className="h-4 w-4 mr-2" />
                      Gerenciar
                    </Button>
                  </div>
                  
                  <div className="mt-4">
                    <Button variant="outline" className="w-full" onClick={handleAddCongregation}>
                      <Users className="h-4 w-4 mr-2" />
                      Adicionar Nova Congregação
                    </Button>
                  </div>
                  
                  <div className="mt-4">
                    <Button variant="outline" className="w-full">
                      <Users className="h-4 w-4 mr-2" />
                      Expandir
                    </Button>
                  </div>
                </CardContent>
              </Card>
            </div>
          </TabsContent>

          {/* Sistema */}
          <TabsContent value="system" className="space-y-6">
            <div className="mb-6">
              <h3 className="text-lg font-semibold text-center text-muted-foreground">
                ⚙️ Monitoramento e Configurações do Sistema
              </h3>
              <p className="text-center text-sm text-muted-foreground mt-2">
                🎯 Função Principal: Admin monitora sistema → Instrutores recebem apostilas estáveis
              </p>
            </div>
            <div className="grid grid-cols-1 lg:grid-cols-2 gap-6">
              {/* Downloads JW.org */}
              <Card className="bg-green-50 border-green-200">
              <CardHeader>
                  <CardTitle className="text-green-800">📚 JW.org Downloads</CardTitle>
                  <CardDescription className="text-green-700">
                    Gerenciar materiais oficiais
                </CardDescription>
              </CardHeader>
              <CardContent className="space-y-4">
                  <div className="flex items-center justify-between">
                    <span className="text-sm font-medium">Apostila MWB Atual:</span>
                    <Badge variant="outline" className="text-green-600">
                      <CheckCircle className="h-3 w-3 mr-1" />
                      Disponível
                    </Badge>
                  </div>
                  <div className="flex items-center justify-between">
                    <span className="text-sm font-medium">Última verificação:</span>
                    <span className="text-sm text-green-700">Hoje, 10:30</span>
                  </div>
                  <div className="flex space-x-2">
                    <Button size="sm" variant="outline" className="border-green-300 text-green-700" onClick={handleSyncCongregations}>
                      <RefreshCw className="h-3 w-3 mr-1" />
                      Sincronizar com Congregações
                    </Button>
                    <Button size="sm" variant="outline" className="border-green-300 text-green-700" onClick={handleViewFullProgram}>
                      <Settings className="h-3 w-3 mr-1" />
                      Ver Programação Completa
                    </Button>
                </div>
              </CardContent>
            </Card>

              {/* Configurações Gerais */}
            <Card>
              <CardHeader>
                  <CardTitle>Configurações Gerais</CardTitle>
                <CardDescription>
                    Parâmetros do sistema
                </CardDescription>
              </CardHeader>
              <CardContent className="space-y-4">
                    <div className="flex items-center justify-between">
                    <span className="text-sm font-medium">Backup Automático:</span>
                    <Badge variant="outline" className="bg-green-50 text-green-700">
                      <CheckCircle className="h-3 w-3 mr-1" />
                      Diário às 02:00
                      </Badge>
                    </div>
                    <div className="flex items-center justify-between">
                    <span className="text-sm font-medium">Notificações:</span>
                    <Badge variant="outline" className="bg-blue-50 text-blue-700">
                      <CheckCircle className="h-3 w-3 mr-1" />
                      Email + Sistema
                    </Badge>
                    </div>
                  <div className="flex items-center justify-between">
                    <span className="text-sm font-medium">Manutenção:</span>
                    <span className="text-sm text-muted-foreground">Última: Ontem</span>
                  </div>
                  <div className="flex space-x-2">
                    <Button size="sm" variant="outline">
                      <Settings className="h-3 w-3 mr-1" />
                      Configurar
                    </Button>
                  </div>
                </CardContent>
              </Card>
            </div>

            {/* Métricas do Sistema */}
            <Card>
              <CardHeader>
                <CardTitle>Métricas do Sistema</CardTitle>
                <CardDescription>
                  Monitoramento em tempo real
                </CardDescription>
              </CardHeader>
              <CardContent>
                <div className="grid grid-cols-2 md:grid-cols-4 gap-4 mb-6">
                  <div className="p-3 border rounded-lg text-center">
                    <p className="text-2xl font-bold text-green-600">99.9%</p>
                    <p className="text-sm text-muted-foreground">Uptime</p>
                  </div>
                  <div className="p-3 border rounded-lg text-center">
                    <p className="text-2xl font-bold text-blue-600">~120ms</p>
                    <p className="text-sm text-muted-foreground">Latência</p>
                  </div>
                  <div className="p-3 border rounded-lg text-center">
                    <p className="text-2xl font-bold text-green-600">25%</p>
                    <p className="text-sm text-muted-foreground">CPU</p>
                  </div>
                  <div className="p-3 border rounded-lg text-center">
                    <p className="text-2xl font-bold text-blue-600">33%</p>
                    <p className="text-sm text-muted-foreground">Memória</p>
                  </div>
                </div>

                <Separator />

                <div className="space-y-3">
                    <div className="flex items-center justify-between">
                    <span className="text-sm">CPU:</span>
                    <div className="flex items-center space-x-2">
                      <div className="w-24 h-2 bg-gray-200 rounded-full">
                        <div className="w-1/4 h-2 bg-green-500 rounded-full"></div>
                    </div>
                        <span className="text-sm">25%</span>
                  </div>
                    </div>
                    
                    <div className="flex items-center justify-between">
                      <span className="text-sm">Memória:</span>
                      <div className="flex items-center space-x-2">
                        <div className="w-24 h-2 bg-gray-200 rounded-full">
                          <div className="w-1/3 h-2 bg-blue-500 rounded-full"></div>
                    </div>
                        <span className="text-sm">33%</span>
                      </div>
                    </div>
                    
                    <div className="flex items-center justify-between">
                      <span className="text-sm">Banco:</span>
                      <div className="flex items-center space-x-2">
                        <CheckCircle className="h-4 w-4 text-green-500" />
                        <span className="text-sm">Conectado</span>
                    </div>
                  </div>
                </div>
              </CardContent>
            </Card>

              {/* Logs e Atividades */}
              <Card>
                <CardHeader>
                  <CardTitle>Logs Recentes</CardTitle>
                  <CardDescription>
                    Últimas atividades do sistema
                  </CardDescription>
                </CardHeader>
                <CardContent>
                  <div className="space-y-3">
                    <div className="flex items-start space-x-3 p-2 border rounded-lg">
                      <CheckCircle className="h-4 w-4 text-green-500 mt-0.5" />
                      <div className="flex-1">
                        <p className="text-sm font-medium">Sistema iniciado</p>
                        <p className="text-xs text-muted-foreground">Hoje, 08:00</p>
                      </div>
                    </div>

                    <div className="flex items-start space-x-3 p-2 border rounded-lg">
                      <Activity className="h-4 w-4 text-blue-500 mt-0.5" />
                      <div className="flex-1">
                        <p className="text-sm font-medium">Backup automático executado</p>
                        <p className="text-xs text-muted-foreground">Hoje, 02:00</p>
                      </div>
                    </div>

                    <div className="flex items-start space-x-3 p-2 border rounded-lg">
                      <Users className="h-4 w-4 text-green-500 mt-0.5" />
                      <div className="flex-1">
                        <p className="text-sm font-medium">Novo usuário registrado</p>
                        <p className="text-xs text-muted-foreground">Ontem, 16:30</p>
                      </div>
                    </div>

                    <div className="flex items-start space-x-3 p-2 border rounded-lg">
                      <AlertCircle className="h-4 w-4 text-yellow-500 mt-0.5" />
                      <div className="flex-1">
                        <p className="text-sm font-medium">Manutenção programada</p>
                        <p className="text-xs text-muted-foreground">Ontem, 03:00</p>
                      </div>
                    </div>
                  </div>

                  <div className="mt-4">
                    <Button variant="outline" className="w-full" onClick={handleViewAllLogs}>
                      <FileText className="h-4 w-4 mr-2" />
                      Ver Todos os Logs
                    </Button>
                  </div>
                </CardContent>
              </Card>
          </TabsContent>
        </Tabs>
      </div>
    </div>
  );
}
*/
=======
      ) : (
        <div className="space-y-6">
          {Object.entries(grouped || {}).map(([sectionKey, items]) => (
            <section key={sectionKey} className="rounded border overflow-hidden">
              <div className={`px-4 py-2 border-b ${SECTION_LABEL[sectionKey as Item['section']].color}`}>
                <h2 className="font-semibold">
                  {langTab === 'pt'
                    ? SECTION_LABEL[sectionKey as Item['section']].pt
                    : SECTION_LABEL[sectionKey as Item['section']].en}
                </h2>
              </div>

              <ul className="divide-y">
                {(items as Item[]).map((it) => {
                  const L = it.lang[langTab];
                  return (
                    <li key={`${it.section}-${it.order}`} className="p-4 grid md:grid-cols-12 gap-3 items-start">
                      <div className="md:col-span-1 text-slate-500">{it.order}</div>
                      <div className="md:col-span-7">
                        <div className="font-medium">{L.title}</div>
                        {L.notes && <div className="text-sm text-slate-600 mt-1">{L.notes}</div>}
                        <div className="flex flex-wrap gap-2 mt-2">
                          {it.rules?.requires_male && (
                            <span className="text-xs px-2 py-0.5 rounded bg-slate-100">Requer masculino</span>
                          )}
                          {it.rules?.allows_assistant && (
                            <span className="text-xs px-2 py-0.5 rounded bg-slate-100">Permite assistente</span>
                          )}
                          {it.rules?.elders_only && (
                            <span className="text-xs px-2 py-0.5 rounded bg-slate-100">Somente ancião</span>
                          )}
                          {it.rules?.elders_or_ms_only && (
                            <span className="text-xs px-2 py-0.5 rounded bg-slate-100">Ancião ou SM</span>
                          )}
                        </div>
                      </div>
                      <div className="md:col-span-2">
                        <span className="inline-block px-2 py-1 rounded bg-slate-100 text-sm">{it.minutes} min</span>
                      </div>
                      <div className="md:col-span-2 text-right">
                        <button className="text-sm px-2 py-1 rounded border mr-2">Editar</button>
                        <button className="text-sm px-2 py-1 rounded border">Duplicar</button>
                      </div>
                    </li>
                  );
                })}
              </ul>
            </section>
          ))}
        </div>
      )}
    </div>
  );
}

// =====
>>>>>>> 96dc210e
<|MERGE_RESOLUTION|>--- conflicted
+++ resolved
@@ -1,8 +1,4 @@
-<<<<<<< HEAD
-import React, { useMemo, useState } from 'react';
-=======
 import React, { useMemo, useState, useCallback } from 'react';
->>>>>>> 96dc210e
 
 type LangKey = 'en' | 'pt';
 type LangLabel = { title: string; notes?: string };
@@ -39,10 +35,7 @@
   items: Item[];
 };
 
-<<<<<<< HEAD
-=======
 // ===== Seed de exemplo (03–09 Nov 2025) =====
->>>>>>> 96dc210e
 const SEED_NOV_3_9: Programacao = {
   week_start: '2025-11-03',
   week_end: '2025-11-09',
@@ -80,11 +73,7 @@
     .reduce<Record<Item['section'], Item[]>>((acc, it) => {
       (acc[it.section] ||= []).push(it);
       return acc;
-<<<<<<< HEAD
-    }, {} as any);
-=======
     }, {} as Record<Item['section'], Item[]>);
->>>>>>> 96dc210e
 }
 
 export default function AdminDashboard() {
@@ -93,18 +82,6 @@
 
   const grouped = useMemo(() => (program ? groupBySection(program.items) : null), [program]);
 
-<<<<<<< HEAD
-  function importFromMWB() {
-    setProgram(SEED_NOV_3_9);
-  }
-
-  function duplicateWeek() {
-    if (!program) return;
-    setProgram({ ...program, status: 'rascunho' });
-  }
-
-  async function saveDraft() {
-=======
   const importFromMWB = useCallback(() => {
     setProgram(SEED_NOV_3_9);
   }, []);
@@ -115,34 +92,28 @@
   }, [program]);
 
   const saveDraft = useCallback(async () => {
->>>>>>> 96dc210e
     if (!program) return;
     const body: Programacao = { ...program, status: 'rascunho' };
     const res = await fetch(`${import.meta.env.VITE_API_BASE || ''}/api/programacoes`, {
       method: 'POST',
       headers: { 'Content-Type': 'application/json' },
-<<<<<<< HEAD
-      body: JSON.stringify(body)
-=======
       body: JSON.stringify(body),
->>>>>>> 96dc210e
     });
     if (!res.ok) {
       const msg = await res.text();
       alert(`Erro ao salvar rascunho: ${res.status} ${msg}`);
       return;
-<<<<<<< HEAD
     }
     alert('Rascunho salvo.');
-  }
-
-  async function publish() {
+  }, [program]);
+
+  const publish = useCallback(async () => {
     if (!program) return;
     const body: Programacao = { ...program, status: 'publicada' };
     const res = await fetch(`${import.meta.env.VITE_API_BASE || ''}/api/programacoes`, {
       method: 'POST',
       headers: { 'Content-Type': 'application/json' },
-      body: JSON.stringify(body)
+      body: JSON.stringify(body),
     });
     if (!res.ok) {
       const msg = await res.text();
@@ -150,11 +121,11 @@
       return;
     }
     alert('Programa publicado para os Instrutores.');
-  }
-
-  function printExport() {
+  }, [program]);
+
+  const printExport = useCallback(() => {
     window.print();
-  }
+  }, []);
 
   return (
     <div className="p-6 space-y-6">
@@ -217,7 +188,9 @@
             <section key={sectionKey} className="rounded border overflow-hidden">
               <div className={`px-4 py-2 border-b ${SECTION_LABEL[sectionKey as Item['section']].color}`}>
                 <h2 className="font-semibold">
-                  {langTab === 'pt' ? SECTION_LABEL[sectionKey as Item['section']].pt : SECTION_LABEL[sectionKey as Item['section']].en}
+                  {langTab === 'pt'
+                    ? SECTION_LABEL[sectionKey as Item['section']].pt
+                    : SECTION_LABEL[sectionKey as Item['section']].en}
                 </h2>
               </div>
 
@@ -264,1025 +237,4 @@
   );
 }
 
-/*
-  const handleAddCongregation = useCallback(async () => {
-    console.log('➕ Adicionando nova congregação...');
-    const congregationName = prompt('Digite o nome da nova congregação:');
-    if (!congregationName) return;
-    
-    try {
-      // Simulação - em produção seria inserção no Supabase
-      console.log('✅ Congregação adicionada:', congregationName);
-      alert(`✅ Congregação "${congregationName}" adicionada com sucesso!\n\nEla agora receberá automaticamente a programação oficial.`);
-    } catch (error) {
-      console.error('❌ Erro ao adicionar congregação:', error);
-      alert('Erro ao adicionar congregação: ' + error.message);
-    }
-  }, []);
-
-  // JW.org & S-38
-  const handleMWBAvailable = useCallback(async () => {
-    console.log('📚 Disponibilizando MWB atual...');
-    try {
-      await jworg.fetchCurrentWeek();
-      console.log('✅ MWB atualizada');
-      alert('✅ Apostila MWB atual disponibilizada para todas as congregações!');
-    } catch (error) {
-      console.error('❌ Erro ao disponibilizar MWB:', error);
-      alert('Erro ao disponibilizar MWB: ' + error.message);
-    }
-  }, [jworg]);
-
-  const handleConfigureJWorgURLs = useCallback(() => {
-    console.log('⚙️ Configurando URLs JW.org...');
-    const ptUrl = prompt('URL JW.org PT:', 'https://www.jw.org/pt/biblioteca/jw-apostila-do-mes/');
-    const enUrl = prompt('URL JW.org EN:', 'https://www.jw.org/en/library/jw-meeting-workbook/');
-    
-    if (ptUrl && enUrl) {
-      console.log('✅ URLs configuradas:', { ptUrl, enUrl });
-      alert('✅ URLs JW.org configuradas com sucesso!');
-    }
-  }, []);
-
-  const handleSyncCongregations = useCallback(async () => {
-    console.log('🔄 Sincronizando com congregações...');
-    try {
-      // Simulação de sincronização
-      const congregationsCount = staticStats.total_congregations;
-      console.log(`✅ Sincronizando com ${congregationsCount} congregações`);
-      alert(`🔄 Sincronização iniciada!\n\nProgramação oficial sendo enviada para ${congregationsCount} congregações...\n\nTempo estimado: ${Math.ceil(congregationsCount / 100)} minutos`);
-    } catch (error) {
-      console.error('❌ Erro na sincronização:', error);
-      alert('Erro na sincronização: ' + error.message);
-    }
-  }, [staticStats]);
-
-  // Programação Oficial
-  const handleViewFullProgram = useCallback(() => {
-    console.log('📅 Visualizando programação completa (3 meses)...');
-    alert(`📅 Programação Completa dos Próximos 3 Meses\n\n` +
-          `• Semanas carregadas: 12\n` +
-          `• Idiomas: PT e EN\n` +
-          `• Última atualização: Hoje\n\n` +
-          `Esta visualização mostrará todas as apostilas MWB dos próximos 3 meses.`);
-  }, []);
-
-  const handleUpdateProgramPT = useCallback(async () => {
-    console.log('🇧🇷 Atualizando programação PT...');
-    try {
-      jworg.setLanguage('pt');
-      await jworg.fetchNextWeeks();
-      console.log('✅ Programação PT atualizada');
-      alert('✅ Programação em Português atualizada com sucesso!');
-    } catch (error) {
-      console.error('❌ Erro ao atualizar programação PT:', error);
-      alert('Erro ao atualizar programação PT: ' + error.message);
-    }
-  }, [jworg]);
-
-  const handleUpdateProgramEN = useCallback(async () => {
-    console.log('🇺🇸 Atualizando programação EN...');
-    try {
-      jworg.setLanguage('en');
-      await jworg.fetchNextWeeks();
-      console.log('✅ Programação EN atualizada');
-      alert('✅ Programação em Inglês atualizada com sucesso!');
-    } catch (error) {
-      console.error('❌ Erro ao atualizar programação EN:', error);
-      alert('Erro ao atualizar programação EN: ' + error.message);
-    }
-  }, [jworg]);
-
-  const handleCheckNewWeeks = useCallback(async () => {
-    console.log('🔍 Verificando novas semanas...');
-    try {
-      await jworg.fetchNextWeeks();
-      const newWeeks = jworg.nextWeeks.length;
-      console.log(`✅ Verificação concluída: ${newWeeks} semanas`);
-      alert(`🔍 Verificação concluída!\n\nEncontradas ${newWeeks} semanas de programação.\n\nTodas estão sincronizadas com JW.org.`);
-    } catch (error) {
-      console.error('❌ Erro ao verificar semanas:', error);
-      alert('Erro ao verificar novas semanas: ' + error.message);
-    }
-  }, [jworg]);
-
-  const handleUpdateS38Structure = useCallback(() => {
-    console.log('🏗️ Atualizando estrutura S-38 global...');
-    alert(`🏗️ Estrutura S-38 Global\n\n` +
-          `✅ Partes da reunião atualizadas:\n` +
-          `• Chairman\n• Treasures\n• Gems\n• Reading\n` +
-          `• Starting\n• Following\n• Making\n• Explaining\n` +
-          `• Talk\n\n` +
-          `Esta estrutura será aplicada mundialmente.`);
-  }, []);
-
-  // JW.org Integration
-  const handleReloadCurrentWeek = useCallback(async () => {
-    console.log('🔄 Recarregando semana atual...');
-    try {
-      await jworg.fetchCurrentWeek();
-      console.log('✅ Semana atual recarregada');
-      alert('✅ Semana atual recarregada com sucesso!');
-    } catch (error) {
-      console.error('❌ Erro ao recarregar semana:', error);
-      alert('Erro ao recarregar semana: ' + error.message);
-    }
-  }, [jworg]);
-
-  const handleReloadNextWeeks = useCallback(async () => {
-    console.log('📅 Recarregando próximas semanas...');
-    try {
-      await jworg.fetchNextWeeks();
-      console.log('✅ Próximas semanas recarregadas');
-      alert('✅ Próximas semanas recarregadas com sucesso!');
-    } catch (error) {
-      console.error('❌ Erro ao recarregar próximas semanas:', error);
-      alert('Erro ao recarregar próximas semanas: ' + error.message);
-    }
-  }, [jworg]);
-
-  const handleTestDownloadPT = useCallback(async () => {
-    console.log('🧪 Testando download PT...');
-    try {
-      jworg.setLanguage('pt');
-      await jworg.downloadWorkbook('pt', '07', '2025');
-      console.log('✅ Download PT testado');
-      alert('✅ Download PT testado com sucesso!');
-    } catch (error) {
-      console.error('❌ Erro no teste de download PT:', error);
-      alert('Erro no teste de download PT: ' + error.message);
-    }
-  }, [jworg]);
-
-  // Monitoramento
-  const handleViewAllLogs = useCallback(async () => {
-    console.log('📋 Visualizando todos os logs...');
-    try {
-      // Simulação de logs
-      const logs = [
-        { timestamp: new Date().toLocaleString(), event: 'Sistema iniciado', level: 'info' },
-        { timestamp: new Date(Date.now() - 3600000).toLocaleString(), event: 'Backup automático executado', level: 'info' },
-        { timestamp: new Date(Date.now() - 86400000).toLocaleString(), event: 'Novo usuário registrado', level: 'info' },
-        { timestamp: new Date(Date.now() - 172800000).toLocaleString(), event: 'Manutenção programada', level: 'warning' }
-      ];
-      
-      const logText = logs.map(log => `${log.timestamp} [${log.level.toUpperCase()}] ${log.event}`).join('\n');
-      alert(`📋 Logs do Sistema\n\n${logText}`);
-    } catch (error) {
-      console.error('❌ Erro ao carregar logs:', error);
-      alert('Erro ao carregar logs: ' + error.message);
-    }
-  }, []);
-
-  const handleTestJWorgIntegration = useCallback(async () => {
-    console.log('🧪 Testando integração JW.org...');
-    try {
-      await jworg.fetchCurrentWeek();
-      console.log('✅ Integração JW.org testada com sucesso');
-      alert('✅ Integração JW.org funcionando perfeitamente!');
-    } catch (error) {
-      console.error('❌ Erro na integração JW.org:', error);
-      alert('❌ Erro na integração JW.org: ' + error.message);
-    }
-  }, [jworg]);
-
-  const handleChangeLanguage = useCallback((newLang: 'pt' | 'en') => {
-    jworg.setLanguage(newLang);
-    console.log(`🌐 Idioma alterado para: ${newLang}`);
-    alert(`🌐 Idioma alterado para: ${newLang === 'pt' ? 'Português' : 'English'}`);
-  }, [jworg]);
-
-  // Alterna o idioma atual entre PT/EN
-  const toggleLanguage = useCallback(() => {
-    const current = (jworg as any)?.currentLanguage ?? 'pt';
-    const next = current === 'pt' ? 'en' : 'pt';
-    jworg.setLanguage(next);
-    console.log(`🌐 Idioma alternado: ${current} -> ${next}`);
-    alert(`🌐 Idioma alternado para: ${next === 'pt' ? 'Português' : 'English'}`);
-  }, [jworg]);
-
-  // Atualiza materiais JW.org (semana atual + próximas semanas)
-  const updateMaterials = useCallback(async () => {
-    try {
-      await jworg.fetchCurrentWeek();
-      await jworg.fetchNextWeeks();
-      console.log('✅ Materiais JW.org atualizados');
-      alert('✅ Materiais JW.org atualizados com sucesso!');
-    } catch (error: any) {
-      console.error('❌ Erro ao atualizar materiais:', error);
-      alert('❌ Erro ao atualizar materiais: ' + (error?.message || error));
-    }
-  }, [jworg]);
-
-  // NOW CHECK CONDITIONS AND RENDER APPROPRIATELY
-  // Se não for admin, mostrar mensagem de acesso negado
-  if (user && !isAdmin) {
-    return (
-      <div className="container mx-auto px-4 py-8">
-        <Card className="max-w-md mx-auto">
-          <CardHeader>
-            <CardTitle className="text-red-600">Acesso Negado</CardTitle>
-            <CardDescription>
-              Você não tem permissão para acessar o painel administrativo.
-            </CardDescription>
-          </CardHeader>
-          <CardContent>
-            <p className="text-sm text-muted-foreground mb-4">
-              Seu perfil atual: <strong>{profile?.role}</strong>
-            </p>
-            <Button onClick={() => window.history.back()}>
-              Voltar
-            </Button>
-          </CardContent>
-        </Card>
-      </div>
-    );
-  }
-
-  // Se não houver usuário, mostrar loading
-  if (!user) {
-    return (
-      <div className="container mx-auto px-4 py-8">
-        <Card className="max-w-md mx-auto">
-          <CardHeader>
-            <CardTitle>Carregando...</CardTitle>
-            <CardDescription>
-              Verificando autenticação...
-            </CardDescription>
-          </CardHeader>
-          <CardContent>
-            <div className="flex items-center justify-center">
-              <RefreshCw className="h-6 w-6 animate-spin" />
-            </div>
-          </CardContent>
-        </Card>
-      </div>
-    );
-  }
-
-  return (
-    <div className="min-h-screen bg-background">
-      {/* Auth Error Handler */}
-      <AuthErrorHandler />
-      
-      {/* Header */}
-      <div className="border-b">
-        <div className="container mx-auto px-4 py-6">
-          <div className="flex flex-col space-y-4">
-          <div className="flex items-center justify-between">
-            <div>
-                <h1 className="text-3xl font-bold tracking-tight">📊 Dashboard do Administrador Geral</h1>
-                <p className="text-muted-foreground">
-                  Programação oficial das reuniões ministeriais - Padronização mundial para todas as congregações
-              </p>
-            </div>
-              <div className="flex items-center space-x-2">
-              {/* Force Profile Load Button */}
-              {import.meta.env.DEV && (
-                <Button 
-                  variant="outline" 
-                  size="sm"
-                    onClick={testSupabaseConnection}
-                  >
-                    🔧 Test Supabase
-                </Button>
-              )}
-              
-              <Button onClick={checkForUpdates} disabled={loading}>
-                <RefreshCw className={`h-4 w-4 mr-2 ${loading ? 'animate-spin' : ''}`} />
-                  Atualizar
-              </Button>
-              </div>
-            </div>
-          </div>
-        </div>
-=======
-    }
-    alert('Rascunho salvo.');
-  }, [program]);
-
-  const publish = useCallback(async () => {
-    if (!program) return;
-    const body: Programacao = { ...program, status: 'publicada' };
-    const res = await fetch(`${import.meta.env.VITE_API_BASE || ''}/api/programacoes`, {
-      method: 'POST',
-      headers: { 'Content-Type': 'application/json' },
-      body: JSON.stringify(body),
-    });
-    if (!res.ok) {
-      const msg = await res.text();
-      alert(`Erro ao publicar: ${res.status} ${msg}`);
-      return;
-    }
-    alert('Programa publicado para os Instrutores.');
-  }, [program]);
-
-  const printExport = useCallback(() => {
-    window.print();
-  }, []);
-
-  return (
-    <div className="p-6 space-y-6">
-      <header className="flex flex-wrap items-center justify-between gap-4">
-        <div>
-          <h1 className="text-2xl font-semibold">Programação da Semana (Admin)</h1>
-          <p className="text-sm text-slate-600">
-            Este é o <strong>modelo</strong> sem nomes. Após publicar, o Instrutor designa estudantes.
-          </p>
-        </div>
-
-        <div className="flex items-center gap-2">
-          <button
-            onClick={() => setLangTab('pt')}
-            className={`px-3 py-1 rounded border ${langTab === 'pt' ? 'bg-slate-900 text-white' : 'bg-white'}`}
-          >
-            Português (BR)
-          </button>
-          <button
-            onClick={() => setLangTab('en')}
-            className={`px-3 py-1 rounded border ${langTab === 'en' ? 'bg-slate-900 text-white' : 'bg-white'}`}
-          >
-            English
-          </button>
-        </div>
-      </header>
-
-      <div className="flex flex-wrap gap-2">
-        <button onClick={importFromMWB} className="px-4 py-2 rounded bg-blue-600 text-white">Importar do MWB</button>
-        <button onClick={duplicateWeek} className="px-4 py-2 rounded border">Duplicar semana</button>
-        <button onClick={saveDraft} className="px-4 py-2 rounded border">Salvar rascunho</button>
-        <button onClick={publish} className="px-4 py-2 rounded bg-emerald-600 text-white">Publicar</button>
-        <button onClick={printExport} className="px-4 py-2 rounded border">Imprimir/Exportar</button>
-      </div>
-
-      <div className="flex items-center gap-3">
-        <span className="text-sm text-slate-700">Semana:</span>
-        <input
-          type="date"
-          value={program?.week_start || '2025-11-03'}
-          onChange={(e) => {
-            const start = e.target.value;
-            const end = new Date(new Date(start).getTime() + 6 * 86400000).toISOString().slice(0, 10);
-            setProgram((p) => ({ ...(p || SEED_NOV_3_9), week_start: start, week_end: end }));
-          }}
-          className="border rounded px-2 py-1"
-        />
-        <span className="text-sm text-slate-500">{program?.week_end || '2025-11-09'}</span>
-        <span className="ml-4 text-xs rounded bg-slate-100 px-2 py-1">Status: {program?.status || ''}</span>
-        <span className="text-xs rounded bg-slate-100 px-2 py-1">Escopo: {program?.congregation_scope || ''}</span>
->>>>>>> 96dc210e
-      </div>
-
-      {!program ? (
-        <div className="p-6 rounded border text-slate-600">
-          Nenhum programa carregado. Clique em <strong>Importar do MWB</strong> para preencher esta semana ou selecione uma data.
-        </div>
-<<<<<<< HEAD
-      )}
-
-      {/* Main Content */}
-      <div className="container mx-auto px-4 py-6">
-        <Tabs value={activeTab} onValueChange={setActiveTab} className="space-y-6">
-          <TabsList className="grid w-full grid-cols-4">
-            <TabsTrigger value="overview">Visão Geral</TabsTrigger>
-            <TabsTrigger value="users">Usuários</TabsTrigger>
-            <TabsTrigger value="congregations">Congregações</TabsTrigger>
-            <TabsTrigger value="system">Sistema</TabsTrigger>
-          </TabsList>
-
-          {/* Visão Geral */}
-          <TabsContent value="overview" className="space-y-6">
-            <div className="mb-6">
-              <h3 className="text-lg font-semibold text-center text-muted-foreground">
-                🎯 Sistema Ministerial Global - Padronização Mundial
-              </h3>
-              <div className="text-center text-sm text-muted-foreground mt-2 p-3 bg-blue-50 rounded-lg border border-blue-200">
-                <strong>📊 Admin Geral:</strong> Disponibiliza programação oficial semanal (SEM nomes de estudantes) <br/>
-                <strong>🎓 Instrutores:</strong> Recebem programação automaticamente + fazem designações locais reais
-              </div>
-            </div>
-            <div className="grid grid-cols-1 md:grid-cols-2 lg:grid-cols-4 gap-6">
-              <Card>
-                <CardHeader className="flex flex-row items-center justify-between space-y-0 pb-2">
-                  <CardTitle className="text-sm font-medium">Congregações Conectadas</CardTitle>
-                  <Globe className="h-4 w-4 text-muted-foreground" />
-                </CardHeader>
-                <CardContent>
-                  <div className="text-2xl font-bold">{staticStats.total_congregations}</div>
-                  <p className="text-xs text-muted-foreground">
-                    Recebendo programação oficial
-                  </p>
-                </CardContent>
-              </Card>
-
-              <Card>
-                <CardHeader className="flex flex-row items-center justify-between space-y-0 pb-2">
-                  <CardTitle className="text-sm font-medium">Semanas Programadas</CardTitle>
-                  <BarChart3 className="h-4 w-4 text-muted-foreground" />
-                </CardHeader>
-                <CardContent>
-                  <div className="text-2xl font-bold">12</div>
-                  <p className="text-xs text-muted-foreground">
-                    Próximas 3 meses
-                  </p>
-                </CardContent>
-              </Card>
-
-              <Card>
-                <CardHeader className="flex flex-row items-center justify-between space-y-0 pb-2">
-                  <CardTitle className="text-sm font-medium">Idiomas Disponíveis</CardTitle>
-                  <Globe className="h-4 w-4 text-muted-foreground" />
-                </CardHeader>
-                <CardContent>
-                  <div className="text-2xl font-bold">2</div>
-                  <p className="text-xs text-muted-foreground">
-                    Português e Inglês
-                  </p>
-                </CardContent>
-              </Card>
-
-              <Card>
-                <CardHeader className="flex flex-row items-center justify-between space-y-0 pb-2">
-                  <CardTitle className="text-sm font-medium">Última Sincronização</CardTitle>
-                  <RefreshCw className="h-4 w-4 text-muted-foreground" />
-                </CardHeader>
-                <CardContent>
-                  <div className="text-2xl font-bold">✅</div>
-                  <p className="text-xs text-muted-foreground">
-                    Hoje, {new Date().toLocaleTimeString('pt-BR', { hour: '2-digit', minute: '2-digit' })}
-                  </p>
-                </CardContent>
-              </Card>
-            </div>
-
-            {/* Ações Rápidas */}
-            <div className="grid grid-cols-1 lg:grid-cols-2 gap-6">
-              {/* Status do Sistema */}
-              <Card>
-                <CardHeader>
-                  <CardTitle>Status do Sistema</CardTitle>
-                  <CardDescription>
-                    Informações sobre a última verificação e status geral
-                  </CardDescription>
-                </CardHeader>
-                <CardContent className="space-y-4">
-                  <div className="flex items-center justify-between">
-                    <span className="text-sm font-medium">Última Verificação:</span>
-                    <span className="text-sm text-muted-foreground">
-                      {lastCheck ? new Date(lastCheck).toLocaleString('pt-BR') : 'Nunca'}
-                    </span>
-                  </div>
-                  <div className="flex items-center justify-between">
-                    <span className="text-sm font-medium">Status:</span>
-                    <Badge variant="outline" className="text-green-600">
-                      <CheckCircle className="h-3 w-3 mr-1" />
-                      Operacional
-                    </Badge>
-                  </div>
-                  <div className="flex items-center justify-between">
-                    <span className="text-sm font-medium">Supabase:</span>
-                    <Badge variant="outline" className="text-green-600">
-                      <Database className="h-3 w-3 mr-1" />
-                      Conectado
-                    </Badge>
-                  </div>
-                </CardContent>
-              </Card>
-
-              {/* JW.org Downloads */}
-              <Card className="bg-green-50 border-green-200">
-                <CardHeader>
-                  <CardTitle className="text-green-800">📚 JW.org Downloads</CardTitle>
-                  <CardDescription className="text-green-700">
-                    Gerenciar materiais oficiais
-                  </CardDescription>
-                </CardHeader>
-                <CardContent className="space-y-4">
-                  <div className="flex items-center justify-between">
-                    <span className="text-sm font-medium">Apostila MWB Atual:</span>
-                    <Badge variant="outline" className="text-green-600">
-                      <CheckCircle className="h-3 w-3 mr-1" />
-                      Disponível
-                    </Badge>
-                  </div>
-                  <div className="flex items-center justify-between">
-                    <span className="text-sm font-medium">Última verificação:</span>
-                    <span className="text-sm text-green-700">Hoje, 10:30</span>
-                  </div>
-                  <div className="flex space-x-2">
-                    <Button size="sm" variant="outline" className="border-green-300 text-green-700" onClick={handleMWBAvailable}>
-                      <RefreshCw className="h-3 w-3 mr-1" />
-                      Disponibilizar MWB Atual
-                    </Button>
-                    <Button size="sm" variant="outline" className="border-green-300 text-green-700" onClick={handleConfigureJWorgURLs}>
-                      <Settings className="h-3 w-3 mr-1" />
-                      Configurar URLs JW.org
-                    </Button>
-                  </div>
-                </CardContent>
-              </Card>
-
-              {/* Sistema S-38 - Designações */}
-              <Card className="bg-purple-50 border-purple-200">
-                <CardHeader>
-                  <CardTitle className="text-purple-800">⚙️ Sistema S-38</CardTitle>
-                  <CardDescription className="text-purple-700">
-                    Estrutura das reuniões ministeriais
-                  </CardDescription>
-                </CardHeader>
-                <CardContent>
-                  <div className="text-sm text-purple-700 space-y-2">
-                    <p>📚 <strong>Função do Admin:</strong> Disponibilizar apostilas MWB</p>
-                    <p>👥 <strong>Para Instrutores:</strong> Designar estudantes para partes</p>
-                    <p>🎯 <strong>Partes da Reunião:</strong></p>
-                    <div className="grid grid-cols-2 gap-1 text-xs ml-2">
-                      <div>• Chairman</div>
-                      <div>• Treasures</div>
-                      <div>• Gems</div>
-                      <div>• Reading</div>
-                      <div>• Starting</div>
-                      <div>• Following</div>
-                      <div>• Making</div>
-                      <div>• Explaining</div>
-                      <div>• Talk</div>
-                    </div>
-                  </div>
-                </CardContent>
-              </Card>
-
-              {/* Debug / Integração */}
-              <Card className="bg-slate-50 border-slate-200">
-                <CardHeader>
-                  <CardTitle className="text-slate-800">🧪 Debug / Integração</CardTitle>
-                  <CardDescription className="text-slate-700">
-                    Ferramentas rápidas para validar integrações e idioma
-                  </CardDescription>
-                </CardHeader>
-                <CardContent className="space-y-3">
-                  <div className="flex items-center justify-between">
-                    <span className="text-sm font-medium">Idioma Atual:</span>
-                    <Badge variant="outline" className="text-slate-700">
-                      {(jworg as any)?.currentLanguage === 'en' ? '🇺🇸 English' : '🇧🇷 Português'}
-                    </Badge>
-                  </div>
-                  <div className="flex flex-wrap gap-2">
-                    <Button size="sm" variant="outline" onClick={toggleLanguage}>
-                      Alternar Idioma
-                    </Button>
-                    <Button size="sm" variant="outline" onClick={updateMaterials}>
-                      Atualizar Materiais
-                    </Button>
-                    <Button size="sm" variant="outline" onClick={handleTestJWorgIntegration}>
-                      Testar Integração JW.org
-                    </Button>
-                    <Button size="sm" variant="outline" onClick={checkForUpdates} disabled={loading}>
-                      Atualizar Contagens
-                    </Button>
-                  </div>
-                </CardContent>
-              </Card>
-            </div>
-          </TabsContent>
-
-          {/* Usuários */}
-          <TabsContent value="users" className="space-y-6">
-            <div className="mb-6">
-              <h3 className="text-lg font-semibold text-center text-muted-foreground">
-                👥 Gestão de Usuários para Acesso às Apostilas MWB
-              </h3>
-              <p className="text-center text-sm text-muted-foreground mt-2">
-                🎯 Função Principal: Admin gerencia usuários → Instrutores acessam apostilas
-              </p>
-            </div>
-            <div className="grid grid-cols-1 lg:grid-cols-3 gap-6">
-              {/* Estatísticas de Usuários */}
-            <Card>
-              <CardHeader>
-                  <CardTitle>Estatísticas</CardTitle>
-                  <CardDescription>Resumo dos usuários</CardDescription>
-              </CardHeader>
-                <CardContent>
-                  <div className="space-y-4">
-                    <div className="flex items-center justify-between">
-                      <span className="text-sm">Total de Usuários:</span>
-                      <Badge variant="outline">{staticStats.total_users}</Badge>
-                    </div>
-                    <div className="flex items-center justify-between">
-                      <span className="text-sm">Admins:</span>
-                      <Badge variant="outline" className="bg-red-50 text-red-700">
-                        {isAdmin ? 1 : 0}
-                      </Badge>
-                    </div>
-                    <div className="flex items-center justify-between">
-                      <span className="text-sm">Instrutores:</span>
-                      <Badge variant="outline" className="bg-blue-50 text-blue-700">
-                        {staticStats.total_users - (isAdmin ? 1 : 0)}
-                      </Badge>
-                    </div>
-                  </div>
-                </CardContent>
-              </Card>
-
-              {/* Usuários Registrados */}
-              <Card className="lg:col-span-2">
-                <CardHeader>
-                  <CardTitle>Usuários Registrados</CardTitle>
-                  <CardDescription>Últimos usuários cadastrados no sistema</CardDescription>
-                </CardHeader>
-                <CardContent>
-                  <div className="space-y-3">
-                    <div className="flex items-center justify-between p-3 border rounded-lg">
-                      <div className="flex items-center space-x-3">
-                        <div className="w-10 h-10 bg-blue-100 rounded-lg flex items-center justify-center">
-                          <Users className="h-5 w-5 text-blue-600" />
-                        </div>
-                        <div>
-                          <p className="font-medium">{profile?.nome_completo || 'Roberto Araujo da Silva'}</p>
-                          <p className="text-sm text-muted-foreground">Administrator</p>
-                        </div>
-                      </div>
-                      <Badge variant="outline" className="bg-red-50 text-red-700">
-                        Admin
-                      </Badge>
-                    </div>
-                  </div>
-                </CardContent>
-              </Card>
-            </div>
-
-            {/* Ações Administrativas */}
-            <Card>
-              <CardHeader>
-                <CardTitle>Ações Administrativas</CardTitle>
-                <CardDescription>
-                  Gerenciar usuários e permissões
-                </CardDescription>
-              </CardHeader>
-              <CardContent>
-                <div className="grid grid-cols-1 md:grid-cols-2 gap-4">
-                  <Button className="w-full justify-start" variant="outline" onClick={handleListUsers}>
-                    <Users className="h-4 w-4 mr-2" />
-                    Listar Todos os Usuários
-                  </Button>
-                  <Button className="w-full justify-start" variant="outline" onClick={handleManagePermissions}>
-                    <Settings className="h-4 w-4 mr-2" />
-                    Gerenciar Permissões
-                  </Button>
-                  <Button className="w-full justify-start" variant="outline" onClick={handleActivityReport}>
-                    <Activity className="h-4 w-4 mr-2" />
-                    Relatório de Atividades
-                  </Button>
-                  <Button className="w-full justify-start" variant="outline" onClick={handleBackupData}>
-                    <Database className="h-4 w-4 mr-2" />
-                    Backup de Dados
-                  </Button>
-                </div>
-              </CardContent>
-            </Card>
-          </TabsContent>
-
-          {/* Congregações */}
-          <TabsContent value="congregations" className="space-y-6">
-            <div className="mb-6">
-              <h3 className="text-lg font-semibold text-center text-muted-foreground">
-                🏢 Gestão de Congregações para Acesso às Apostilas MWB
-              </h3>
-              <p className="text-center text-sm text-muted-foreground mt-2">
-                🎯 Função Principal: Admin gerencia congregações → Instrutores acessam apostilas
-              </p>
-            </div>
-            <div className="grid grid-cols-1 lg:grid-cols-3 gap-6">
-              {/* Estatísticas de Congregações */}
-            <Card>
-              <CardHeader>
-                  <CardTitle>Estatísticas</CardTitle>
-                  <CardDescription>Resumo das congregações</CardDescription>
-              </CardHeader>
-              <CardContent>
-                  <div className="space-y-4">
-                    <div className="flex items-center justify-between">
-                      <span className="text-sm">Total de Congregações:</span>
-                      <Badge variant="outline">{staticStats.total_congregations}</Badge>
-                  </div>
-                    <div className="flex items-center justify-between">
-                      <span className="text-sm">Congregações Ativas:</span>
-                      <Badge variant="outline" className="bg-green-50 text-green-700">
-                        {staticStats.active_congregations}
-                      </Badge>
-                    </div>
-                    <div className="flex items-center justify-between">
-                      <span className="text-sm">Total de Estudantes:</span>
-                      <Badge variant="outline">{staticStats.total_estudantes}</Badge>
-                    </div>
-                  </div>
-                </CardContent>
-              </Card>
-
-              {/* Lista de Congregações */}
-              <Card className="lg:col-span-2">
-                <CardHeader>
-                  <CardTitle>Congregações Registradas</CardTitle>
-                  <CardDescription>Lista das congregações no sistema</CardDescription>
-                </CardHeader>
-                <CardContent>
-                  <div className="space-y-3">
-                    <div className="flex items-center justify-between p-3 border rounded-lg">
-                      <div className="flex items-center space-x-3">
-                        <div className="w-10 h-10 bg-blue-100 rounded-lg flex items-center justify-center">
-                          <Package className="h-5 w-5 text-blue-600" />
-                        </div>
-                        <div>
-                          <p className="font-medium">Sistema Ministerial Global</p>
-                          <p className="text-sm text-muted-foreground">Congregação Principal</p>
-                          </div>
-                        </div>
-                      <Badge variant="outline" className="bg-green-50 text-green-700">
-                        Ativa
-                        </Badge>
-                      </div>
-                  </div>
-                  
-                  <div className="mt-4">
-                    <Button variant="outline" className="w-full" onClick={() => handleManageCongregation('Sistema Ministerial Global')}>
-                      <Users className="h-4 w-4 mr-2" />
-                      Gerenciar
-                    </Button>
-                  </div>
-                  
-                  <div className="mt-4">
-                    <Button variant="outline" className="w-full" onClick={handleAddCongregation}>
-                      <Users className="h-4 w-4 mr-2" />
-                      Adicionar Nova Congregação
-                    </Button>
-                  </div>
-                  
-                  <div className="mt-4">
-                    <Button variant="outline" className="w-full">
-                      <Users className="h-4 w-4 mr-2" />
-                      Expandir
-                    </Button>
-                  </div>
-                </CardContent>
-              </Card>
-            </div>
-          </TabsContent>
-
-          {/* Sistema */}
-          <TabsContent value="system" className="space-y-6">
-            <div className="mb-6">
-              <h3 className="text-lg font-semibold text-center text-muted-foreground">
-                ⚙️ Monitoramento e Configurações do Sistema
-              </h3>
-              <p className="text-center text-sm text-muted-foreground mt-2">
-                🎯 Função Principal: Admin monitora sistema → Instrutores recebem apostilas estáveis
-              </p>
-            </div>
-            <div className="grid grid-cols-1 lg:grid-cols-2 gap-6">
-              {/* Downloads JW.org */}
-              <Card className="bg-green-50 border-green-200">
-              <CardHeader>
-                  <CardTitle className="text-green-800">📚 JW.org Downloads</CardTitle>
-                  <CardDescription className="text-green-700">
-                    Gerenciar materiais oficiais
-                </CardDescription>
-              </CardHeader>
-              <CardContent className="space-y-4">
-                  <div className="flex items-center justify-between">
-                    <span className="text-sm font-medium">Apostila MWB Atual:</span>
-                    <Badge variant="outline" className="text-green-600">
-                      <CheckCircle className="h-3 w-3 mr-1" />
-                      Disponível
-                    </Badge>
-                  </div>
-                  <div className="flex items-center justify-between">
-                    <span className="text-sm font-medium">Última verificação:</span>
-                    <span className="text-sm text-green-700">Hoje, 10:30</span>
-                  </div>
-                  <div className="flex space-x-2">
-                    <Button size="sm" variant="outline" className="border-green-300 text-green-700" onClick={handleSyncCongregations}>
-                      <RefreshCw className="h-3 w-3 mr-1" />
-                      Sincronizar com Congregações
-                    </Button>
-                    <Button size="sm" variant="outline" className="border-green-300 text-green-700" onClick={handleViewFullProgram}>
-                      <Settings className="h-3 w-3 mr-1" />
-                      Ver Programação Completa
-                    </Button>
-                </div>
-              </CardContent>
-            </Card>
-
-              {/* Configurações Gerais */}
-            <Card>
-              <CardHeader>
-                  <CardTitle>Configurações Gerais</CardTitle>
-                <CardDescription>
-                    Parâmetros do sistema
-                </CardDescription>
-              </CardHeader>
-              <CardContent className="space-y-4">
-                    <div className="flex items-center justify-between">
-                    <span className="text-sm font-medium">Backup Automático:</span>
-                    <Badge variant="outline" className="bg-green-50 text-green-700">
-                      <CheckCircle className="h-3 w-3 mr-1" />
-                      Diário às 02:00
-                      </Badge>
-                    </div>
-                    <div className="flex items-center justify-between">
-                    <span className="text-sm font-medium">Notificações:</span>
-                    <Badge variant="outline" className="bg-blue-50 text-blue-700">
-                      <CheckCircle className="h-3 w-3 mr-1" />
-                      Email + Sistema
-                    </Badge>
-                    </div>
-                  <div className="flex items-center justify-between">
-                    <span className="text-sm font-medium">Manutenção:</span>
-                    <span className="text-sm text-muted-foreground">Última: Ontem</span>
-                  </div>
-                  <div className="flex space-x-2">
-                    <Button size="sm" variant="outline">
-                      <Settings className="h-3 w-3 mr-1" />
-                      Configurar
-                    </Button>
-                  </div>
-                </CardContent>
-              </Card>
-            </div>
-
-            {/* Métricas do Sistema */}
-            <Card>
-              <CardHeader>
-                <CardTitle>Métricas do Sistema</CardTitle>
-                <CardDescription>
-                  Monitoramento em tempo real
-                </CardDescription>
-              </CardHeader>
-              <CardContent>
-                <div className="grid grid-cols-2 md:grid-cols-4 gap-4 mb-6">
-                  <div className="p-3 border rounded-lg text-center">
-                    <p className="text-2xl font-bold text-green-600">99.9%</p>
-                    <p className="text-sm text-muted-foreground">Uptime</p>
-                  </div>
-                  <div className="p-3 border rounded-lg text-center">
-                    <p className="text-2xl font-bold text-blue-600">~120ms</p>
-                    <p className="text-sm text-muted-foreground">Latência</p>
-                  </div>
-                  <div className="p-3 border rounded-lg text-center">
-                    <p className="text-2xl font-bold text-green-600">25%</p>
-                    <p className="text-sm text-muted-foreground">CPU</p>
-                  </div>
-                  <div className="p-3 border rounded-lg text-center">
-                    <p className="text-2xl font-bold text-blue-600">33%</p>
-                    <p className="text-sm text-muted-foreground">Memória</p>
-                  </div>
-                </div>
-
-                <Separator />
-
-                <div className="space-y-3">
-                    <div className="flex items-center justify-between">
-                    <span className="text-sm">CPU:</span>
-                    <div className="flex items-center space-x-2">
-                      <div className="w-24 h-2 bg-gray-200 rounded-full">
-                        <div className="w-1/4 h-2 bg-green-500 rounded-full"></div>
-                    </div>
-                        <span className="text-sm">25%</span>
-                  </div>
-                    </div>
-                    
-                    <div className="flex items-center justify-between">
-                      <span className="text-sm">Memória:</span>
-                      <div className="flex items-center space-x-2">
-                        <div className="w-24 h-2 bg-gray-200 rounded-full">
-                          <div className="w-1/3 h-2 bg-blue-500 rounded-full"></div>
-                    </div>
-                        <span className="text-sm">33%</span>
-                      </div>
-                    </div>
-                    
-                    <div className="flex items-center justify-between">
-                      <span className="text-sm">Banco:</span>
-                      <div className="flex items-center space-x-2">
-                        <CheckCircle className="h-4 w-4 text-green-500" />
-                        <span className="text-sm">Conectado</span>
-                    </div>
-                  </div>
-                </div>
-              </CardContent>
-            </Card>
-
-              {/* Logs e Atividades */}
-              <Card>
-                <CardHeader>
-                  <CardTitle>Logs Recentes</CardTitle>
-                  <CardDescription>
-                    Últimas atividades do sistema
-                  </CardDescription>
-                </CardHeader>
-                <CardContent>
-                  <div className="space-y-3">
-                    <div className="flex items-start space-x-3 p-2 border rounded-lg">
-                      <CheckCircle className="h-4 w-4 text-green-500 mt-0.5" />
-                      <div className="flex-1">
-                        <p className="text-sm font-medium">Sistema iniciado</p>
-                        <p className="text-xs text-muted-foreground">Hoje, 08:00</p>
-                      </div>
-                    </div>
-
-                    <div className="flex items-start space-x-3 p-2 border rounded-lg">
-                      <Activity className="h-4 w-4 text-blue-500 mt-0.5" />
-                      <div className="flex-1">
-                        <p className="text-sm font-medium">Backup automático executado</p>
-                        <p className="text-xs text-muted-foreground">Hoje, 02:00</p>
-                      </div>
-                    </div>
-
-                    <div className="flex items-start space-x-3 p-2 border rounded-lg">
-                      <Users className="h-4 w-4 text-green-500 mt-0.5" />
-                      <div className="flex-1">
-                        <p className="text-sm font-medium">Novo usuário registrado</p>
-                        <p className="text-xs text-muted-foreground">Ontem, 16:30</p>
-                      </div>
-                    </div>
-
-                    <div className="flex items-start space-x-3 p-2 border rounded-lg">
-                      <AlertCircle className="h-4 w-4 text-yellow-500 mt-0.5" />
-                      <div className="flex-1">
-                        <p className="text-sm font-medium">Manutenção programada</p>
-                        <p className="text-xs text-muted-foreground">Ontem, 03:00</p>
-                      </div>
-                    </div>
-                  </div>
-
-                  <div className="mt-4">
-                    <Button variant="outline" className="w-full" onClick={handleViewAllLogs}>
-                      <FileText className="h-4 w-4 mr-2" />
-                      Ver Todos os Logs
-                    </Button>
-                  </div>
-                </CardContent>
-              </Card>
-          </TabsContent>
-        </Tabs>
-      </div>
-    </div>
-  );
-}
-*/
-=======
-      ) : (
-        <div className="space-y-6">
-          {Object.entries(grouped || {}).map(([sectionKey, items]) => (
-            <section key={sectionKey} className="rounded border overflow-hidden">
-              <div className={`px-4 py-2 border-b ${SECTION_LABEL[sectionKey as Item['section']].color}`}>
-                <h2 className="font-semibold">
-                  {langTab === 'pt'
-                    ? SECTION_LABEL[sectionKey as Item['section']].pt
-                    : SECTION_LABEL[sectionKey as Item['section']].en}
-                </h2>
-              </div>
-
-              <ul className="divide-y">
-                {(items as Item[]).map((it) => {
-                  const L = it.lang[langTab];
-                  return (
-                    <li key={`${it.section}-${it.order}`} className="p-4 grid md:grid-cols-12 gap-3 items-start">
-                      <div className="md:col-span-1 text-slate-500">{it.order}</div>
-                      <div className="md:col-span-7">
-                        <div className="font-medium">{L.title}</div>
-                        {L.notes && <div className="text-sm text-slate-600 mt-1">{L.notes}</div>}
-                        <div className="flex flex-wrap gap-2 mt-2">
-                          {it.rules?.requires_male && (
-                            <span className="text-xs px-2 py-0.5 rounded bg-slate-100">Requer masculino</span>
-                          )}
-                          {it.rules?.allows_assistant && (
-                            <span className="text-xs px-2 py-0.5 rounded bg-slate-100">Permite assistente</span>
-                          )}
-                          {it.rules?.elders_only && (
-                            <span className="text-xs px-2 py-0.5 rounded bg-slate-100">Somente ancião</span>
-                          )}
-                          {it.rules?.elders_or_ms_only && (
-                            <span className="text-xs px-2 py-0.5 rounded bg-slate-100">Ancião ou SM</span>
-                          )}
-                        </div>
-                      </div>
-                      <div className="md:col-span-2">
-                        <span className="inline-block px-2 py-1 rounded bg-slate-100 text-sm">{it.minutes} min</span>
-                      </div>
-                      <div className="md:col-span-2 text-right">
-                        <button className="text-sm px-2 py-1 rounded border mr-2">Editar</button>
-                        <button className="text-sm px-2 py-1 rounded border">Duplicar</button>
-                      </div>
-                    </li>
-                  );
-                })}
-              </ul>
-            </section>
-          ))}
-        </div>
-      )}
-    </div>
-  );
-}
-
 // =====
->>>>>>> 96dc210e
