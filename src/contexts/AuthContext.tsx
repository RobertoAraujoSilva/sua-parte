<<<<<<< HEAD
import React, { createContext, useContext, useEffect, useState, useCallback } from 'react';
import { supabase } from '../integrations/supabase/client';
import { User, Session, AuthError } from '@supabase/supabase-js';
=======
import { createContext, useContext, useEffect, useState, useCallback } from 'react';
import { User, Session } from '@supabase/supabase-js';
import { supabase } from '@/integrations/supabase/client';
import { Database } from '@/integrations/supabase/types';
import { smartLogout } from '@/utils/forceLogout';
import { withRefreshTokenErrorHandling, recoverSessionWithErrorHandling } from '@/utils/refreshTokenHandler';
>>>>>>> f39b7cff

interface Profile {
  id: string;
  email: string;
  role: string;
  nome_completo?: string;
  congregacao?: string;
  cargo?: string;
  created_at: string;
  updated_at: string;
}

interface AuthContextType {
  user: User | null;
  profile: Profile | null;
  isAdmin: boolean;
  loading: boolean;
  signIn: (email: string, password: string) => Promise<{ error: AuthError | null }>;
  signUp: (email: string, password: string, profileData: Partial<Profile>) => Promise<{ error: AuthError | null }>;
  signOut: () => Promise<void>;
  refreshAuth: () => Promise<void>;
  clearAuthError: () => void;
  forceClearInvalidTokens: () => Promise<void>;
  authError: string | null;
}

const AuthContext = createContext<AuthContextType | undefined>(undefined);

export const useAuth = () => {
  const context = useContext(AuthContext);
  if (context === undefined) {
    throw new Error('useAuth must be used within an AuthProvider');
  }
  return context;
};

export const AuthProvider: React.FC<{ children: React.ReactNode }> = ({ children }) => {
  const [user, setUser] = useState<User | null>(null);
  const [profile, setProfile] = useState<Profile | null>(null);
  const [loading, setLoading] = useState(true);
  const [authError, setAuthError] = useState<string | null>(null);

  // 🔄 Função para recuperar autenticação
  const refreshAuth = useCallback(async () => {
    try {
      console.log('🔄 Attempting to refresh authentication...');
      
      // Tentar obter sessão atual
      const { data: { session }, error: sessionError } = await supabase.auth.getSession();
      
      if (sessionError) {
        console.error('❌ Session error:', sessionError);
        setAuthError(`Erro de sessão: ${sessionError.message}`);
        return;
      }

      if (session) {
        console.log('✅ Valid session found, updating user state');
        setUser(session.user);
        await loadProfile(session.user.id);
      } else {
        console.log('⚠️ No valid session found, clearing auth state');
        setUser(null);
        setProfile(null);
      }
    } catch (error) {
      console.error('❌ Error refreshing auth:', error);
      setAuthError('Erro ao atualizar autenticação');
      
      // Limpar estado em caso de erro crítico
      setUser(null);
      setProfile(null);
    } finally {
      setLoading(false);
    }
  }, []);

<<<<<<< HEAD
  // 🔄 Função para carregar perfil do usuário
  const loadProfile = useCallback(async (userId: string) => {
    try {
      console.log('🔍 Loading profile for user:', userId);
      
      const { data: profileData, error: profileError } = await supabase
        .from('profiles')
        .select('*')
        .eq('id', userId)
        .single();
=======
      // Step 2: Fetch profile from database
      console.log('🔍 Fetching from profiles table...');
        const { data: profileData, error: profileError } = await supabase
          .from('profiles')
          .select('*')
          .eq('id', userId as any)
          .single();
>>>>>>> f39b7cff

      if (profileError) {
        console.error('❌ Error loading profile:', profileError);
        setAuthError(`Erro ao carregar perfil: ${profileError.message}`);
        return;
      }

      if (profileData) {
<<<<<<< HEAD
        console.log('✅ Profile loaded successfully:', profileData);
        setProfile(profileData);
      } else {
        console.log('⚠️ No profile found for user');
        setProfile(null);
=======
        // Get email from session
        const email = session.user.email || '';
        const profileWithEmail = {
          ...(profileData as any),
          email
        };

        console.log('✅ Profile fetched successfully:', {
          id: profileWithEmail.id,
          nome_completo: profileWithEmail.nome_completo,
          role: profileWithEmail.role,
          email: profileWithEmail.email
        });

        return profileWithEmail;
>>>>>>> f39b7cff
      }
    } catch (error) {
      console.error('❌ Error in loadProfile:', error);
      setAuthError('Erro interno ao carregar perfil');
    }
  }, []);

<<<<<<< HEAD
  // 🔄 Função para lidar com mudanças de autenticação
  const handleAuthStateChange = useCallback(async (event: string, session: Session | null) => {
    console.log('🔄 Auth state change:', event, session?.user?.id);
    
    try {
      if (event === 'SIGNED_IN' && session) {
        console.log('✅ User signed in:', session.user.id);
        setUser(session.user);
        await loadProfile(session.user.id);
        setAuthError(null); // Limpar erros anteriores
      } else if (event === 'SIGNED_OUT') {
        console.log('🚪 User signed out');
        setUser(null);
        setProfile(null);
        setAuthError(null);
      } else if (event === 'TOKEN_REFRESHED' && session) {
        console.log('🔄 Token refreshed for user:', session.user.id);
        setUser(session.user);
        await loadProfile(session.user.id);
        setAuthError(null);
      } else if (event === 'USER_UPDATED' && session) {
        console.log('👤 User updated:', session.user.id);
        setUser(session.user);
        await loadProfile(session.user.id);
=======
  // Create profile from auth metadata with simplified logic
  const createProfileFromAuth = useCallback(async (userId: string) => {
    try {
      console.log('📝 Creating profile from auth metadata for user:', userId);

      // Get current user
      const { data: { user }, error: userError } = await supabase.auth.getUser();

      if (userError) {
        console.error('❌ Error getting user:', userError);
        return null;
      }

      if (!user) {
        console.error('❌ No user found');
        return null;
      }

      if (user.id !== userId) {
        console.error('❌ User ID mismatch in createProfileFromAuth');
        return null;
      }

      const metadata = user.user_metadata || {};
      console.log('📋 User metadata:', {
        hasMetadata: Object.keys(metadata).length > 0,
        role: metadata.role
      });

      // Try to insert profile in database
      const { data, error } = await supabase
        .from('profiles')
        .insert({
          id: userId,
          nome_completo: metadata.nome_completo || '',
          congregacao: metadata.congregacao || '',
          cargo: metadata.cargo || '',
          role: (metadata.role as UserRole) || 'instrutor'
        } as any)
        .select()
        .single();

      if (error) {
        console.error('❌ Error creating profile in database:', error);
        // Return profile from metadata even if DB insert fails
        const email = user.email || '';
        const fallbackProfile = {
          id: userId,
          nome_completo: metadata.nome_completo || '',
          congregacao: metadata.congregacao || '',
          cargo: metadata.cargo || '',
          role: (metadata.role as UserRole) || 'instrutor',
          date_of_birth: metadata.date_of_birth || null,
          email,
          created_at: new Date().toISOString(),
          updated_at: new Date().toISOString()
        };
        console.log('🔄 Using fallback profile from metadata');
        return fallbackProfile as UserProfile;
      }

      // Return the profile with email from auth
      return {
        ...(data as any),
        email: user.email || ''
      } as UserProfile;
    } catch (error: unknown) {
      const errorMessage = error instanceof Error ? error.message : 'Unknown error';
      console.error('Error creating profile from auth:', errorMessage);
      return null;
    }
  }, []); // Empty dependency array since createProfileFromAuth doesn't depend on any props or state

  // Force profile loading for admin users
  const forceLoadProfile = useCallback(async () => {
    if (!user) return;
    
    console.log('🔧 Force loading profile for user:', user.id);
    
    try {
      // Direct database query to bypass potential RLS issues
      const { data: profileData, error: profileError } = await supabase
        .from('profiles')
        .select('*')
        .eq('id', user.id as any)
        .single();

      if (profileError) {
        console.error('❌ Force profile load error:', profileError);
        return;
      }

      if (profileData) {
        console.log('✅ Force profile load successful:', profileData);
        setProfile({
          ...(profileData as any),
          email: user.email || ''
        });
>>>>>>> f39b7cff
      }
    } catch (error) {
      console.error('❌ Error handling auth state change:', error);
      setAuthError('Erro ao processar mudança de autenticação');
    } finally {
      setLoading(false);
    }
  }, [loadProfile]);

  // 🔄 Função para lidar com erros de autenticação
  const handleAuthError = useCallback((error: AuthError) => {
    console.error('❌ Auth error detected:', error);
    
    if (error.message.includes('Invalid Refresh Token') || 
        error.message.includes('Refresh Token Not Found') ||
        error.message.includes('JWT expired')) {
      
      console.log('🔄 Invalid refresh token detected, clearing auth state');
      setUser(null);
      setProfile(null);
      setAuthError('Sessão expirada. Por favor, faça login novamente.');
      
      // Limpar tokens inválidos
      supabase.auth.signOut();
    } else {
      setAuthError(`Erro de autenticação: ${error.message}`);
    }
<<<<<<< HEAD
  }, []);
=======
  }, [supabase.auth, forceLoadProfile]);

  useEffect(() => {
    // Get initial session with refresh token error handling
    const getInitialSession = async () => {
      try {
        console.log('🔄 Getting initial session...');

        const { session, error, recovered } = await recoverSessionWithErrorHandling();

        if (!recovered) {
          console.log('❌ Session recovery failed, user will need to log in again');
          setLoading(false);
          return;
        }
>>>>>>> f39b7cff

  // 🔄 Função de login com tratamento de erro robusto
  const signIn = useCallback(async (email: string, password: string) => {
    try {
      console.log('🔐 Attempting sign in for:', email);
      setLoading(true);
      setAuthError(null);

      const { data, error } = await supabase.auth.signInWithPassword({
        email,
        password,
      });

      if (error) {
        console.error('❌ Sign in error:', error);
        setAuthError(`Erro no login: ${error.message}`);
        return { error };
      }
<<<<<<< HEAD
=======
    };

    getInitialSession();

    // Listen for auth changes with refresh token error handling
    const { data: { subscription } } = supabase.auth.onAuthStateChange(
      async (event, session) => {
        console.log('🔄 Auth state changed:', event, session?.user?.email);

        try {
          if (session?.user) {
            console.log('👤 Setting user and session...');
            setSession(session);
            setUser(session.user);

            // Fetch profile with error handling
            await withRefreshTokenErrorHandling(async () => {
              const userProfile = await fetchProfile(session.user.id);
              console.log('📋 Profile loaded:', userProfile);
              setProfile(userProfile);
            });
          } else {
            console.log('🚪 User signed out, clearing data...');
            setSession(null);
            setUser(null);
            setProfile(null);
          }
        } catch (error: unknown) {
          const errorMessage = error instanceof Error ? error.message : 'Unknown error';
          console.error('❌ Auth state change error:', errorMessage);
          
          // If it's a refresh token error, the global handler will take care of it
          if (errorMessage.includes('Authentication session expired')) {
            return; // Don't set loading to false, let the logout process handle it
          }
        }
>>>>>>> f39b7cff

      if (data.user) {
        console.log('✅ Sign in successful for:', data.user.id);
        setUser(data.user);
        await loadProfile(data.user.id);
        setAuthError(null);
      }

      return { error: null };
    } catch (error) {
      console.error('❌ Unexpected error during sign in:', error);
      setAuthError('Erro inesperado durante o login');
      return { error: error as AuthError };
    } finally {
      setLoading(false);
    }
  }, [loadProfile]);

  // 🔄 Função de cadastro com tratamento de erro robusto
  const signUp = useCallback(async (email: string, password: string, profileData: Partial<Profile>) => {
    try {
      console.log('📝 Attempting sign up for:', email);
      setLoading(true);
      setAuthError(null);

      const { data, error } = await supabase.auth.signUp({
        email,
        password,
        options: {
          data: profileData,
        },
      });

      if (error) {
        console.error('❌ Sign up error:', error);
        setAuthError(`Erro no cadastro: ${error.message}`);
        return { error };
      }

      if (data.user) {
        console.log('✅ Sign up successful for:', data.user.id);
        setUser(data.user);
        setAuthError(null);
      }

      return { error: null };
    } catch (error) {
      console.error('❌ Unexpected error during sign up:', error);
      setAuthError('Erro inesperado durante o cadastro');
      return { error: error as AuthError };
    } finally {
      setLoading(false);
    }
  }, []);

  // 🔄 Função de logout com limpeza completa
  const signOut = useCallback(async () => {
    try {
<<<<<<< HEAD
      console.log('🚪 Signing out user');
      setLoading(true);
      
      const { error } = await supabase.auth.signOut();
      
=======
      const { error } = await withRefreshTokenErrorHandling(async () => {
        const result = await supabase.auth.signInWithPassword({
          email,
          password,
        });
        return result;
      });

>>>>>>> f39b7cff
      if (error) {
        console.error('❌ Sign out error:', error);
        setAuthError(`Erro no logout: ${error.message}`);
      } else {
        console.log('✅ Sign out successful');
        setUser(null);
        setProfile(null);
        setAuthError(null);
      }
    } catch (error) {
      console.error('❌ Unexpected error during sign out:', error);
      setAuthError('Erro inesperado durante o logout');
    } finally {
      setLoading(false);
    }
  }, []);

  // 🔄 Função para limpar erros de autenticação
  const clearAuthError = useCallback(() => {
    setAuthError(null);
  }, []);

  // 🔄 Função para forçar limpeza de tokens inválidos
  const forceClearInvalidTokens = useCallback(async () => {
    try {
      console.log('🧹 Force clearing invalid tokens...');
      
      // Limpar estado local
      setUser(null);
      setProfile(null);
      setAuthError(null);
      
      // Limpar tokens do localStorage
      try {
        localStorage.removeItem('sb-nwpuurgwnnuejqinkvrh-auth-token');
        sessionStorage.clear();
      } catch (e) {
        console.log('🧹 Error clearing storage:', e);
      }
      
      // Forçar logout no Supabase
      await supabase.auth.signOut();
      
      console.log('✅ Invalid tokens cleared successfully');
    } catch (error) {
      console.error('❌ Error clearing invalid tokens:', error);
    }
  }, []);

  // 🔄 Efeito para inicializar autenticação
  useEffect(() => {
    console.log('🚀 Initializing authentication...');
    
    // Configurar listeners de autenticação
    const { data: { subscription } } = supabase.auth.onAuthStateChange(handleAuthStateChange);

<<<<<<< HEAD
    // Tentar recuperar sessão inicial
    refreshAuth();
=======
    try {
      const { data, error } = await supabase
        .from('profiles')
        .update(updates as any)
        .eq('id', user.id as any)
        .select()
        .single();
>>>>>>> f39b7cff

    // Cleanup
    return () => {
      console.log('🧹 Cleaning up auth listeners');
      subscription.unsubscribe();
    };
  }, [handleAuthStateChange, refreshAuth]);

  // 🔄 Efeito para monitorar erros de autenticação
  useEffect(() => {
    const { data: { subscription } } = supabase.auth.onAuthStateChange((event, session) => {
      if (event === 'TOKEN_REFRESHED' && !session) {
        console.log('🔄 Token refresh failed, clearing auth state');
        setUser(null);
        setProfile(null);
        setAuthError('Sessão expirada. Por favor, faça login novamente.');
      }
    });

    // Monitorar erros de refresh token
    const handleRefreshError = (error: any) => {
      if (error?.message?.includes('Invalid Refresh Token') || 
          error?.message?.includes('Refresh Token Not Found') ||
          error?.message?.includes('JWT expired')) {
        
        console.log('🔄 Refresh token error detected, clearing auth state');
        setUser(null);
        setProfile(null);
        setAuthError('Sessão expirada. Por favor, faça login novamente.');
        
        // Limpar tokens inválidos do localStorage
        try {
          localStorage.removeItem('sb-nwpuurgwnnuejqinkvrh-auth-token');
          sessionStorage.clear();
        } catch (e) {
          console.log('🧹 Error clearing storage:', e);
        }
      }
    };

    // Adicionar listener global para erros de auth
    window.addEventListener('unhandledrejection', (event) => {
      if (event.reason?.message?.includes('Refresh Token')) {
        handleRefreshError(event.reason);
        event.preventDefault();
      }
    });

    return () => {
      subscription.unsubscribe();
      window.removeEventListener('unhandledrejection', handleRefreshError);
    };
  }, []);

  // 🔄 Computar se o usuário é admin
  const isAdmin = profile?.role === 'admin';

  const value: AuthContextType = {
    user,
    profile,
    isAdmin,
    loading,
    signIn,
    signUp,
    signOut,
    refreshAuth,
    clearAuthError,
    forceClearInvalidTokens,
    authError,
  };

  return (
    <AuthContext.Provider value={value}>
      {children}
    </AuthContext.Provider>
  );
};<|MERGE_RESOLUTION|>--- conflicted
+++ resolved
@@ -1,104 +1,86 @@
-<<<<<<< HEAD
-import React, { createContext, useContext, useEffect, useState, useCallback } from 'react';
-import { supabase } from '../integrations/supabase/client';
-import { User, Session, AuthError } from '@supabase/supabase-js';
-=======
 import { createContext, useContext, useEffect, useState, useCallback } from 'react';
 import { User, Session } from '@supabase/supabase-js';
 import { supabase } from '@/integrations/supabase/client';
 import { Database } from '@/integrations/supabase/types';
 import { smartLogout } from '@/utils/forceLogout';
 import { withRefreshTokenErrorHandling, recoverSessionWithErrorHandling } from '@/utils/refreshTokenHandler';
->>>>>>> f39b7cff
-
-interface Profile {
+
+// Types
+type UserRole = Database['public']['Enums']['user_role'];
+
+interface UserProfile {
   id: string;
+  nome_completo: string | null;
+  congregacao: string | null;
+  cargo: string | null;
+  role: UserRole;
+  date_of_birth: string | null;
   email: string;
-  role: string;
-  nome_completo?: string;
-  congregacao?: string;
+  created_at: string | null;
+  updated_at: string | null;
+}
+
+interface SignUpData {
+  email: string;
+  password: string;
+  nome_completo: string;
+  congregacao: string;
   cargo?: string;
-  created_at: string;
-  updated_at: string;
+  role: UserRole;
+  date_of_birth?: string;
 }
 
 interface AuthContextType {
   user: User | null;
-  profile: Profile | null;
+  session: Session | null;
+  profile: UserProfile | null;
+  loading: boolean;
+  signUp: (data: SignUpData) => Promise<{ error: Error | null }>;
+  signIn: (email: string, password: string) => Promise<{ error: Error | null }>;
+  signOut: () => Promise<{ error: Error | null }>;
+  updateProfile: (updates: Partial<UserProfile>) => Promise<{ data: UserProfile | null; error: Error | null }>;
+  isInstrutor: boolean;
+  isEstudante: boolean;
   isAdmin: boolean;
-  loading: boolean;
-  signIn: (email: string, password: string) => Promise<{ error: AuthError | null }>;
-  signUp: (email: string, password: string, profileData: Partial<Profile>) => Promise<{ error: AuthError | null }>;
-  signOut: () => Promise<void>;
-  refreshAuth: () => Promise<void>;
-  clearAuthError: () => void;
-  forceClearInvalidTokens: () => Promise<void>;
-  authError: string | null;
 }
 
 const AuthContext = createContext<AuthContextType | undefined>(undefined);
 
-export const useAuth = () => {
-  const context = useContext(AuthContext);
-  if (context === undefined) {
-    throw new Error('useAuth must be used within an AuthProvider');
-  }
-  return context;
-};
-
-export const AuthProvider: React.FC<{ children: React.ReactNode }> = ({ children }) => {
+export function AuthProvider({ children }: { children: React.ReactNode }) {
   const [user, setUser] = useState<User | null>(null);
-  const [profile, setProfile] = useState<Profile | null>(null);
+  const [session, setSession] = useState<Session | null>(null);
+  const [profile, setProfile] = useState<UserProfile | null>(null);
   const [loading, setLoading] = useState(true);
-  const [authError, setAuthError] = useState<string | null>(null);
-
-  // 🔄 Função para recuperar autenticação
-  const refreshAuth = useCallback(async () => {
-    try {
-      console.log('🔄 Attempting to refresh authentication...');
-      
-      // Tentar obter sessão atual
+
+
+
+  // Fetch user profile from database with simplified logic
+  const fetchProfile = useCallback(async (userId: string): Promise<UserProfile | null> => {
+    console.log('🔍 Fetching profile for user ID:', userId);
+
+    try {
+      // Step 1: Check current session
+      console.log('🔐 Checking current session...');
       const { data: { session }, error: sessionError } = await supabase.auth.getSession();
-      
+
       if (sessionError) {
         console.error('❌ Session error:', sessionError);
-        setAuthError(`Erro de sessão: ${sessionError.message}`);
-        return;
-      }
-
-      if (session) {
-        console.log('✅ Valid session found, updating user state');
-        setUser(session.user);
-        await loadProfile(session.user.id);
-      } else {
-        console.log('⚠️ No valid session found, clearing auth state');
-        setUser(null);
-        setProfile(null);
-      }
-    } catch (error) {
-      console.error('❌ Error refreshing auth:', error);
-      setAuthError('Erro ao atualizar autenticação');
-      
-      // Limpar estado em caso de erro crítico
-      setUser(null);
-      setProfile(null);
-    } finally {
-      setLoading(false);
-    }
-  }, []);
-
-<<<<<<< HEAD
-  // 🔄 Função para carregar perfil do usuário
-  const loadProfile = useCallback(async (userId: string) => {
-    try {
-      console.log('🔍 Loading profile for user:', userId);
-      
-      const { data: profileData, error: profileError } = await supabase
-        .from('profiles')
-        .select('*')
-        .eq('id', userId)
-        .single();
-=======
+        return await createProfileFromAuth(userId);
+      }
+
+      if (!session) {
+        console.log('❌ No active session, using metadata fallback');
+        return await createProfileFromAuth(userId);
+      }
+
+      if (session.user.id !== userId) {
+        console.error('❌ Session user ID mismatch:', {
+          sessionUserId: session.user.id,
+          requestedUserId: userId
+        });
+        return null;
+      }
+
       // Step 2: Fetch profile from database
       console.log('🔍 Fetching from profiles table...');
         const { data: profileData, error: profileError } = await supabase
@@ -106,22 +88,17 @@
           .select('*')
           .eq('id', userId as any)
           .single();
->>>>>>> f39b7cff
 
       if (profileError) {
-        console.error('❌ Error loading profile:', profileError);
-        setAuthError(`Erro ao carregar perfil: ${profileError.message}`);
-        return;
+        if (profileError.code === 'PGRST116') {
+          console.log('📝 Profile not found in database, creating from auth metadata');
+        } else {
+          console.log('❌ Profile fetch error, using metadata fallback:', profileError);
+        }
+        return await createProfileFromAuth(userId);
       }
 
       if (profileData) {
-<<<<<<< HEAD
-        console.log('✅ Profile loaded successfully:', profileData);
-        setProfile(profileData);
-      } else {
-        console.log('⚠️ No profile found for user');
-        setProfile(null);
-=======
         // Get email from session
         const email = session.user.email || '';
         const profileWithEmail = {
@@ -137,40 +114,17 @@
         });
 
         return profileWithEmail;
->>>>>>> f39b7cff
-      }
+      }
+
+      console.log('❌ No profile data found, using metadata fallback');
+      return await createProfileFromAuth(userId);
+
     } catch (error) {
-      console.error('❌ Error in loadProfile:', error);
-      setAuthError('Erro interno ao carregar perfil');
+      console.error('❌ Error in fetchProfile:', error);
+      return await createProfileFromAuth(userId);
     }
   }, []);
 
-<<<<<<< HEAD
-  // 🔄 Função para lidar com mudanças de autenticação
-  const handleAuthStateChange = useCallback(async (event: string, session: Session | null) => {
-    console.log('🔄 Auth state change:', event, session?.user?.id);
-    
-    try {
-      if (event === 'SIGNED_IN' && session) {
-        console.log('✅ User signed in:', session.user.id);
-        setUser(session.user);
-        await loadProfile(session.user.id);
-        setAuthError(null); // Limpar erros anteriores
-      } else if (event === 'SIGNED_OUT') {
-        console.log('🚪 User signed out');
-        setUser(null);
-        setProfile(null);
-        setAuthError(null);
-      } else if (event === 'TOKEN_REFRESHED' && session) {
-        console.log('🔄 Token refreshed for user:', session.user.id);
-        setUser(session.user);
-        await loadProfile(session.user.id);
-        setAuthError(null);
-      } else if (event === 'USER_UPDATED' && session) {
-        console.log('👤 User updated:', session.user.id);
-        setUser(session.user);
-        await loadProfile(session.user.id);
-=======
   // Create profile from auth metadata with simplified logic
   const createProfileFromAuth = useCallback(async (userId: string) => {
     try {
@@ -269,37 +223,63 @@
           ...(profileData as any),
           email: user.email || ''
         });
->>>>>>> f39b7cff
       }
     } catch (error) {
-      console.error('❌ Error handling auth state change:', error);
-      setAuthError('Erro ao processar mudança de autenticação');
-    } finally {
-      setLoading(false);
-    }
-  }, [loadProfile]);
-
-  // 🔄 Função para lidar com erros de autenticação
-  const handleAuthError = useCallback((error: AuthError) => {
-    console.error('❌ Auth error detected:', error);
-    
-    if (error.message.includes('Invalid Refresh Token') || 
-        error.message.includes('Refresh Token Not Found') ||
-        error.message.includes('JWT expired')) {
-      
-      console.log('🔄 Invalid refresh token detected, clearing auth state');
-      setUser(null);
-      setProfile(null);
-      setAuthError('Sessão expirada. Por favor, faça login novamente.');
-      
-      // Limpar tokens inválidos
-      supabase.auth.signOut();
-    } else {
-      setAuthError(`Erro de autenticação: ${error.message}`);
-    }
-<<<<<<< HEAD
-  }, []);
-=======
+      console.error('❌ Force profile load exception:', error);
+    }
+  }, [user]);
+
+  // Force load profile when user is authenticated but profile is missing
+  useEffect(() => {
+    if (user && !profile && !loading) {
+      console.log('🔧 User authenticated but profile missing, forcing load...');
+      
+      // Immediate profile load attempt
+      forceLoadProfile();
+      
+      // Fallback timeout for faster UX
+      const timeout = setTimeout(() => {
+        if (!profile) {
+          console.log('⏰ Profile load timeout, using metadata fallback');
+          // Profile will be handled by ProtectedRoute timeout
+        }
+      }, 500); // Reduced to 500ms for faster fallback
+      
+      return () => clearTimeout(timeout);
+    }
+  }, [user, profile, loading, forceLoadProfile]);
+
+  // Global function for direct login (available in console)
+  useEffect(() => {
+    if (typeof window !== 'undefined') {
+      (window as any).forceAdminLogin = async () => {
+        console.log('🔧 Force admin login initiated...');
+        
+        try {
+          // Force login with admin credentials
+          const { data, error } = await supabase.auth.signInWithPassword({
+            email: 'amazonwebber007@gmail.com',
+            password: 'admin123'
+          });
+
+          if (error) {
+            console.error('❌ Force login error:', error);
+            return;
+          }
+
+          if (data.user) {
+            console.log('✅ Force login successful:', data.user);
+            
+            // Force load profile
+            await forceLoadProfile();
+          }
+        } catch (error) {
+          console.error('❌ Force login exception:', error);
+        }
+      };
+
+      console.log('🔧 Force admin login function available: window.forceAdminLogin()');
+    }
   }, [supabase.auth, forceLoadProfile]);
 
   useEffect(() => {
@@ -315,27 +295,43 @@
           setLoading(false);
           return;
         }
->>>>>>> f39b7cff
-
-  // 🔄 Função de login com tratamento de erro robusto
-  const signIn = useCallback(async (email: string, password: string) => {
-    try {
-      console.log('🔐 Attempting sign in for:', email);
-      setLoading(true);
-      setAuthError(null);
-
-      const { data, error } = await supabase.auth.signInWithPassword({
-        email,
-        password,
-      });
-
-      if (error) {
-        console.error('❌ Sign in error:', error);
-        setAuthError(`Erro no login: ${error.message}`);
-        return { error };
-      }
-<<<<<<< HEAD
-=======
+
+        if (error) {
+          console.error('❌ Error getting initial session:', error);
+          setLoading(false);
+          return;
+        }
+
+        if (!session) {
+          console.log('ℹ️ No session found');
+          setLoading(false);
+          return;
+        }
+
+        if (session?.user) {
+          console.log('✅ Initial session found');
+          setSession(session);
+          setUser(session.user);
+
+          // Fetch profile
+          fetchProfile(session.user.id)
+            .then(userProfile => {
+              console.log('✅ Initial profile loaded successfully');
+              setProfile(userProfile);
+            })
+            .catch((error: unknown) => {
+              const errorMessage = error instanceof Error ? error.message : 'Unknown error';
+              console.error('❌ Initial profile fetch failed:', errorMessage);
+            });
+        } else {
+          console.log('ℹ️ No initial session found');
+        }
+      } catch (error: unknown) {
+        const errorMessage = error instanceof Error ? error.message : 'Unknown error';
+        console.error('Error in getInitialSession:', errorMessage);
+      } finally {
+        setLoading(false);
+      }
     };
 
     getInitialSession();
@@ -372,72 +368,43 @@
             return; // Don't set loading to false, let the logout process handle it
           }
         }
->>>>>>> f39b7cff
-
-      if (data.user) {
-        console.log('✅ Sign in successful for:', data.user.id);
-        setUser(data.user);
-        await loadProfile(data.user.id);
-        setAuthError(null);
-      }
-
-      return { error: null };
-    } catch (error) {
-      console.error('❌ Unexpected error during sign in:', error);
-      setAuthError('Erro inesperado durante o login');
-      return { error: error as AuthError };
-    } finally {
-      setLoading(false);
-    }
-  }, [loadProfile]);
-
-  // 🔄 Função de cadastro com tratamento de erro robusto
-  const signUp = useCallback(async (email: string, password: string, profileData: Partial<Profile>) => {
-    try {
-      console.log('📝 Attempting sign up for:', email);
-      setLoading(true);
-      setAuthError(null);
-
-      const { data, error } = await supabase.auth.signUp({
-        email,
-        password,
+
+        setLoading(false);
+      }
+    );
+
+    return () => subscription.unsubscribe();
+  }, [fetchProfile]);
+
+  const signUp = async (data: SignUpData) => {
+    try {
+      const { error } = await supabase.auth.signUp({
+        email: data.email,
+        password: data.password,
         options: {
-          data: profileData,
+          data: {
+            nome_completo: data.nome_completo,
+            congregacao: data.congregacao,
+            cargo: data.cargo || '',
+            role: data.role,
+            date_of_birth: data.date_of_birth || null,
+          },
         },
       });
 
       if (error) {
-        console.error('❌ Sign up error:', error);
-        setAuthError(`Erro no cadastro: ${error.message}`);
-        return { error };
-      }
-
-      if (data.user) {
-        console.log('✅ Sign up successful for:', data.user.id);
-        setUser(data.user);
-        setAuthError(null);
-      }
-
-      return { error: null };
+        console.error('SignUp error:', error);
+      }
+
+      return { error };
     } catch (error) {
-      console.error('❌ Unexpected error during sign up:', error);
-      setAuthError('Erro inesperado durante o cadastro');
-      return { error: error as AuthError };
-    } finally {
-      setLoading(false);
-    }
-  }, []);
-
-  // 🔄 Função de logout com limpeza completa
-  const signOut = useCallback(async () => {
-    try {
-<<<<<<< HEAD
-      console.log('🚪 Signing out user');
-      setLoading(true);
-      
-      const { error } = await supabase.auth.signOut();
-      
-=======
+      console.error('SignUp exception:', error);
+      return { error };
+    }
+  };
+
+  const signIn = async (email: string, password: string) => {
+    try {
       const { error } = await withRefreshTokenErrorHandling(async () => {
         const result = await supabase.auth.signInWithPassword({
           email,
@@ -446,67 +413,64 @@
         return result;
       });
 
->>>>>>> f39b7cff
       if (error) {
-        console.error('❌ Sign out error:', error);
-        setAuthError(`Erro no logout: ${error.message}`);
-      } else {
-        console.log('✅ Sign out successful');
-        setUser(null);
-        setProfile(null);
-        setAuthError(null);
-      }
+        console.error('SignIn error:', error);
+      }
+
+      return { error };
     } catch (error) {
-      console.error('❌ Unexpected error during sign out:', error);
-      setAuthError('Erro inesperado durante o logout');
-    } finally {
-      setLoading(false);
-    }
-  }, []);
-
-  // 🔄 Função para limpar erros de autenticação
-  const clearAuthError = useCallback(() => {
-    setAuthError(null);
-  }, []);
-
-  // 🔄 Função para forçar limpeza de tokens inválidos
-  const forceClearInvalidTokens = useCallback(async () => {
-    try {
-      console.log('🧹 Force clearing invalid tokens...');
-      
-      // Limpar estado local
+      console.error('SignIn exception:', error);
+      return { error };
+    }
+  };
+
+  const signOut = async () => {
+    console.log('🔄 AuthContext signOut called');
+    console.log('🔄 Current user:', user?.email, user?.id);
+    console.log('🔄 Current session exists:', !!session);
+
+    // Immediate local cleanup function
+    const clearLocalState = () => {
+      console.log('🧹 Clearing local auth state...');
       setUser(null);
+      setSession(null);
       setProfile(null);
-      setAuthError(null);
-      
-      // Limpar tokens do localStorage
-      try {
-        localStorage.removeItem('sb-nwpuurgwnnuejqinkvrh-auth-token');
-        sessionStorage.clear();
-      } catch (e) {
-        console.log('🧹 Error clearing storage:', e);
-      }
-      
-      // Forçar logout no Supabase
-      await supabase.auth.signOut();
-      
-      console.log('✅ Invalid tokens cleared successfully');
+
+      // Clear any stored tokens/data
+      localStorage.removeItem('supabase.auth.token');
+      sessionStorage.clear();
+    };
+
+    try {
+      console.log('🔄 Using smartLogout for robust logout...');
+      
+      // Use smartLogout which handles timeouts and fallbacks
+      await smartLogout(async () => {
+        console.log('🔄 Attempting Supabase signOut...');
+        return await supabase.auth.signOut();
+      });
+      
+      // If we reach here, logout was successful
+      console.log('✅ Smart logout completed successfully');
+      clearLocalState();
+      return { error: null };
+      
     } catch (error) {
-      console.error('❌ Error clearing invalid tokens:', error);
-    }
-  }, []);
-
-  // 🔄 Efeito para inicializar autenticação
-  useEffect(() => {
-    console.log('🚀 Initializing authentication...');
-    
-    // Configurar listeners de autenticação
-    const { data: { subscription } } = supabase.auth.onAuthStateChange(handleAuthStateChange);
-
-<<<<<<< HEAD
-    // Tentar recuperar sessão inicial
-    refreshAuth();
-=======
+      console.error('❌ SignOut exception:', error);
+      
+      // Always clear local state on any error
+      clearLocalState();
+      
+      // Return success to UI since local cleanup is what matters for UX
+      return { error: null };
+    }
+  };
+
+  const updateProfile = async (updates: Partial<UserProfile>) => {
+    if (!user) {
+      return { data: null, error: new Error('No user logged in') };
+    }
+
     try {
       const { data, error } = await supabase
         .from('profiles')
@@ -514,76 +478,39 @@
         .eq('id', user.id as any)
         .select()
         .single();
->>>>>>> f39b7cff
-
-    // Cleanup
-    return () => {
-      console.log('🧹 Cleaning up auth listeners');
-      subscription.unsubscribe();
-    };
-  }, [handleAuthStateChange, refreshAuth]);
-
-  // 🔄 Efeito para monitorar erros de autenticação
-  useEffect(() => {
-    const { data: { subscription } } = supabase.auth.onAuthStateChange((event, session) => {
-      if (event === 'TOKEN_REFRESHED' && !session) {
-        console.log('🔄 Token refresh failed, clearing auth state');
-        setUser(null);
-        setProfile(null);
-        setAuthError('Sessão expirada. Por favor, faça login novamente.');
-      }
-    });
-
-    // Monitorar erros de refresh token
-    const handleRefreshError = (error: any) => {
-      if (error?.message?.includes('Invalid Refresh Token') || 
-          error?.message?.includes('Refresh Token Not Found') ||
-          error?.message?.includes('JWT expired')) {
-        
-        console.log('🔄 Refresh token error detected, clearing auth state');
-        setUser(null);
-        setProfile(null);
-        setAuthError('Sessão expirada. Por favor, faça login novamente.');
-        
-        // Limpar tokens inválidos do localStorage
-        try {
-          localStorage.removeItem('sb-nwpuurgwnnuejqinkvrh-auth-token');
-          sessionStorage.clear();
-        } catch (e) {
-          console.log('🧹 Error clearing storage:', e);
-        }
-      }
-    };
-
-    // Adicionar listener global para erros de auth
-    window.addEventListener('unhandledrejection', (event) => {
-      if (event.reason?.message?.includes('Refresh Token')) {
-        handleRefreshError(event.reason);
-        event.preventDefault();
-      }
-    });
-
-    return () => {
-      subscription.unsubscribe();
-      window.removeEventListener('unhandledrejection', handleRefreshError);
-    };
-  }, []);
-
-  // 🔄 Computar se o usuário é admin
+
+      if (error) {
+        return { data: null, error: new Error(error.message) };
+      }
+
+      // Refresh and return the fully-typed profile (including email)
+      const updatedProfile = await fetchProfile(user.id);
+      setProfile(updatedProfile);
+      return { data: updatedProfile, error: null };
+    } catch (err: unknown) {
+      const e = err instanceof Error ? err : new Error('UpdateProfile exception');
+      console.error('UpdateProfile exception:', e);
+      return { data: null, error: e };
+    }
+  };
+
+  // Computed properties for role checking
+  const isInstrutor = profile?.role === 'instrutor';
+  const isEstudante = profile?.role === 'estudante';
   const isAdmin = profile?.role === 'admin';
 
-  const value: AuthContextType = {
+  const value = {
     user,
+    session,
     profile,
+    loading,
+    signUp,
+    signIn,
+    signOut,
+    updateProfile,
+    isInstrutor,
+    isEstudante,
     isAdmin,
-    loading,
-    signIn,
-    signUp,
-    signOut,
-    refreshAuth,
-    clearAuthError,
-    forceClearInvalidTokens,
-    authError,
   };
 
   return (
@@ -591,4 +518,12 @@
       {children}
     </AuthContext.Provider>
   );
-};+}
+
+export function useAuth() {
+  const context = useContext(AuthContext);
+  if (context === undefined) {
+    throw new Error('useAuth must be used within an AuthProvider');
+  }
+  return context;
+}