--- conflicted
+++ resolved
@@ -3,11 +3,7 @@
 import './index.css'
 import './styles/responsive.css'
 import './styles/page-shell.css'
-<<<<<<< HEAD
-import './i18n' // Initialize i18n
-=======
 import i18n from './i18n' // Import i18n instance
->>>>>>> 96dc210e
 import { ErrorBoundary } from '@/components/ErrorBoundary';
 import SafeAreaLayout from "@/layouts/SafeAreaLayout";
 import { DensityProvider } from "@/contexts/DensityContext";
@@ -16,18 +12,6 @@
 if (import.meta.env.PROD) {
   import('./sw-register');
 }
-<<<<<<< HEAD
-
-createRoot(document.getElementById("root")!).render(
-  <ErrorBoundary>
-    <DensityProvider>
-      <SafeAreaLayout>
-        <App />
-      </SafeAreaLayout>
-    </DensityProvider>
-  </ErrorBoundary>
-);
-=======
 
 // Função para renderizar a aplicação após i18n estar pronto
 const renderApp = () => {
@@ -60,7 +44,6 @@
     }
   }, 2000);
 }
->>>>>>> 96dc210e
 
 // 🚀 Development: ensure no Service Worker interferes with Vite HMR
 if (import.meta.env.DEV && 'serviceWorker' in navigator) {
