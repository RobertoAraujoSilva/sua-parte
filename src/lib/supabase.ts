--- conflicted
+++ resolved
@@ -1,207 +1,8 @@
 import { createClient } from '@supabase/supabase-js';
 import { Database } from '@/integrations/supabase/types';
 
-<<<<<<< HEAD
-// Validação de variáveis de ambiente
-const validateEnvironment = () => {
-  const supabaseUrl = import.meta.env.VITE_SUPABASE_URL;
-  const supabaseAnonKey = import.meta.env.VITE_SUPABASE_ANON_KEY;
-
-  if (!supabaseUrl) {
-    throw new Error(
-      '❌ VITE_SUPABASE_URL não está definida. Verifique seu arquivo .env'
-    );
-  }
-
-  if (!supabaseAnonKey) {
-    throw new Error(
-      '❌ VITE_SUPABASE_ANON_KEY não está definida. Verifique seu arquivo .env'
-    );
-  }
-
-  // Validação básica do formato da URL
-  if (!supabaseUrl.startsWith('https://') || !supabaseUrl.includes('.supabase.co')) {
-    throw new Error(
-      '❌ VITE_SUPABASE_URL parece estar em formato incorreto. Deve ser https://[projeto].supabase.co'
-    );
-  }
-
-  // Validação básica do formato da chave
-  if (!supabaseAnonKey.startsWith('eyJ')) {
-    throw new Error(
-      '❌ VITE_SUPABASE_ANON_KEY parece estar em formato incorreto. Deve ser um JWT válido'
-    );
-  }
-
-  return { supabaseUrl, supabaseAnonKey };
-};
-
-// Criar cliente Supabase com validação em modo singleton (HMR-safe)
-let supabase: ReturnType<typeof createClient>;
-
-try {
-  const { supabaseUrl, supabaseAnonKey } = validateEnvironment();
-
-  const globalKey = '__SUPABASE_SINGLETON__';
-  const g = globalThis as unknown as Record<string, any>;
-
-  if (!g[globalKey]) {
-    g[globalKey] = createClient(supabaseUrl, supabaseAnonKey, {
-      auth: {
-        autoRefreshToken: true,
-        persistSession: true,
-        // Evita processar o fragmento de URL em cada reload, reduz callbacks duplicados
-        detectSessionInUrl: false,
-      },
-      // Mantém defaults estáveis; ajuste de realtime/db se necessário
-    });
-
-    if (import.meta.env.DEV) {
-      console.log('✅ Supabase client criado (singleton)');
-    }
-  } else if (import.meta.env.DEV) {
-    console.log('♻️ Reutilizando Supabase client existente (singleton)');
-  }
-
-  supabase = g[globalKey];
-} catch (error) {
-  console.error('❌ Erro ao configurar Supabase:', error);
-  throw error;
-}
-
-// Função utilitária para testar credenciais
-export const testCredentials = async (email: string, password: string) => {
-  try {
-    const { data, error } = await supabase.auth.signInWithPassword({
-      email,
-      password
-    });
-    
-    if (error) {
-      return { 
-        success: false, 
-        error: error.message,
-        details: error 
-      };
-    }
-    
-    return { 
-      success: true, 
-      data,
-      user: data.user 
-    };
-  } catch (error) {
-    return { 
-      success: false, 
-      error: 'Erro inesperado durante autenticação',
-      details: error 
-    };
-  }
-};
-
-// Função utilitária para tratamento de erros de autenticação
-export const handleAuthError = (error: any): { 
-  message: string; 
-  type: 'error' | 'warning' | 'info';
-  action?: string;
-} => {
-  if (!error) return { message: 'Erro desconhecido', type: 'error' };
-  
-  const message = error.message || error.toString();
-  
-  if (message.includes('Invalid login credentials')) {
-    return { 
-      message: 'Email ou senha incorretos. Verifique suas credenciais e tente novamente.', 
-      type: 'error',
-      action: 'check_credentials'
-    };
-  }
-  
-  if (message.includes('Email not confirmed')) {
-    return { 
-      message: 'Email não confirmado. Verifique sua caixa de entrada e clique no link de confirmação.', 
-      type: 'warning',
-      action: 'check_email'
-    };
-  }
-  
-  if (message.includes('Too many requests')) {
-    return { 
-      message: 'Muitas tentativas de login. Aguarde alguns minutos antes de tentar novamente.', 
-      type: 'warning',
-      action: 'wait'
-    };
-  }
-  
-  if (message.includes('User not found')) {
-    return { 
-      message: 'Usuário não encontrado. Entre em contato com o administrador para criar sua conta.', 
-      type: 'info',
-      action: 'contact_admin'
-    };
-  }
-  
-  if (message.includes('Invalid email')) {
-    return { 
-      message: 'Email em formato inválido. Verifique se digitou corretamente.', 
-      type: 'error',
-      action: 'fix_email'
-    };
-  }
-  
-  if (message.includes('Network')) {
-    return { 
-      message: 'Erro de conexão. Verifique sua internet e tente novamente.', 
-      type: 'error',
-      action: 'check_connection'
-    };
-  }
-  
-  // Log do erro original para debugging
-  if (import.meta.env.DEV) {
-    console.group('🔐 Auth Error Details');
-    console.error('Error:', error);
-    console.log('Message:', message);
-    console.log('Timestamp:', new Date().toISOString());
-    console.log('User Agent:', navigator.userAgent);
-    console.groupEnd();
-  }
-  
-  return { 
-    message: 'Erro de autenticação. Tente novamente.', 
-    type: 'error',
-    action: 'retry'
-  };
-};
-
-// Função para validar email
-export const isValidEmail = (email: string): boolean => {
-  const emailRegex = /^[^\s@]+@[^\s@]+\.[^\s@]+$/;
-  return emailRegex.test(email);
-};
-
-// Função para validar formulário de login
-export const validateLoginForm = (email: string, password: string): string[] => {
-  const errors: string[] = [];
-
-  if (!email.trim()) {
-    errors.push('Email é obrigatório');
-  } else if (!isValidEmail(email)) {
-    errors.push('Email em formato inválido');
-  }
-  
-  if (!password.trim()) {
-    errors.push('Senha é obrigatória');
-  } else if (password.length < 6) {
-    errors.push('Senha deve ter pelo menos 6 caracteres');
-  }
-
-  return errors;
-};
-=======
 const supabaseUrl = 'https://nwpuurgwnnuejqinkvrh.supabase.co';
 const supabaseAnonKey = 'eyJhbGciOiJIUzI1NiIsInR5cCI6IkpXVCJ9.eyJpc3MiOiJzdXBhYmFzZSIsInJlZiI6Im53cHV1cmd3bm51ZWpxaW5rdnJoIiwicm9sZSI6ImFub24iLCJpYXQiOjE3NTQ0NjIwNjUsImV4cCI6MjA3MDAzODA2NX0.UHjSvXYY_c-_ydAIfELRUs4CMEBLKiztpBGQBNPHfak';
->>>>>>> 96dc210e
 
 export const supabase = createClient<Database>(supabaseUrl, supabaseAnonKey, {
   auth: {
