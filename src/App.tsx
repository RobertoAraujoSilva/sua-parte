import React from "react";
import { Toaster as Sonner } from "@/components/ui/sonner";
import { TooltipProvider } from "@/components/ui/tooltip";
import { QueryClient, QueryClientProvider } from "@tanstack/react-query";
import { BrowserRouter as Router, Routes, Route } from "react-router-dom";
import { AuthProvider } from "@/contexts/AuthContext";
import { TutorialProvider } from "@/contexts/TutorialContext";
import { LanguageProvider } from "@/contexts/LanguageContext";
import { TutorialOverlay } from "@/components/tutorial";
// Debug tools will be loaded conditionally in development only
import Index from "./pages/Index";
import Auth from "./pages/Auth";
import { LanguageDebug } from "@/components/LanguageDebug";
import Demo from "./pages/Demo";
import Dashboard from "./pages/Dashboard";
import Estudantes from "./pages/Estudantes";
import EstudantesResponsive from "./pages/EstudantesResponsive";
import ProgramasOptimized from "./pages/ProgramasOptimized";
import ProgramaPreview from "./pages/ProgramaPreview";
import ProgramasTest from "./pages/ProgramasTest";
import PdfParsingTest from "./pages/PdfParsingTest";
import DesignacoesOptimized from "./pages/DesignacoesOptimized";
import Relatorios from "./pages/Relatorios";
import Reunioes from "./pages/Reunioes";
import EstudantePortal from "./pages/EstudantePortal";
import FamiliaPage from "./pages/estudante/[id]/familia";
import Funcionalidades from "./pages/Funcionalidades";
import Congregacoes from "./pages/Congregacoes";
import Suporte from "./pages/Suporte";
import Sobre from "./pages/Sobre";
import Doar from "./pages/Doar";
import BemVindo from "./pages/BemVindo";
import ConfiguracaoInicial from "./pages/ConfiguracaoInicial";
import PrimeiroPrograma from "./pages/PrimeiroPrograma";
import DeveloperPanel from "./pages/DeveloperPanel";
import NotFound from "./pages/NotFound";
import ConviteAceitar from "./pages/convite/aceitar";
import PortalFamiliar from "./pages/PortalFamiliar";
import Equidade from "./pages/Equidade";
<<<<<<< HEAD
import UnifiedDashboard from "./components/UnifiedDashboard";
import CacheAsideDemo from "./pages/CacheAsideDemo";
=======
import AdminDashboard from "./pages/AdminDashboard";
import InstrutorDashboard from "./pages/InstrutorDashboard";
import EstudanteDashboard from "./pages/EstudanteDashboard";
>>>>>>> f39b7cff
import DensityToggleTestPage from "./pages/DensityToggleTest";
import ZoomResponsivenessTestPage from "./pages/ZoomResponsivenessTest";
import ProtectedRoute from "./components/ProtectedRoute";
import DebugFab from "./components/DebugFab";
import Header from '@/components/Header';
import { ConnectionStatusBanner } from '@/components/ConnectionStatusBanner';
import { SyncButton } from '@/components/SyncButton';

const queryClient = new QueryClient();

// Conditional debug tools loading - only in development
if (import.meta.env.DEV) {
  console.log('🔧 Loading debug tools for development environment...');

  // Load debug tools asynchronously to avoid blocking startup
  Promise.all([
    import("@/utils/forceLogout"),
    import("@/utils/supabaseHealthCheck"),
    import("@/utils/logoutDiagnostics"),
    import("@/utils/emergencyLogout"),
    import("@/utils/familyMemberDebug"),
    import("@/utils/reviewDatabase"),
    import("@/utils/executeMigration"),
    import("@/utils/syncStudentsToInstructors"),
    import("@/utils/quickSync")
  ]).then(() => {
    console.log('✅ Debug tools loaded successfully');
  }).catch(error => {
    console.warn('⚠️ Some debug tools failed to load:', error);
  });
}

// Conditional Debug Panel Component - Temporarily disabled to fix hooks issue
const ConditionalDebugPanel: React.FC = () => {
  // Temporarily disabled to fix React hooks issue
  return null;
};

const App = () => (
  <QueryClientProvider client={queryClient}>
    <LanguageProvider>
      <AuthProvider>
        <TutorialProvider>
          <TooltipProvider>
            <Sonner />
            <TutorialOverlay />
            <Router
              future={{
                v7_startTransition: true,
                v7_relativeSplatPath: true
              }}
            >
              <Routes>
                {/* Public Routes */}
                <Route path="/" element={<Index />} />
                <Route path="/auth" element={<Auth />} />
                <Route path="/demo" element={<Demo />} />
                <Route path="/cache-demo" element={<CacheAsideDemo />} />
                <Route path="/funcionalidades" element={<Funcionalidades />} />
                <Route path="/congregacoes" element={<Congregacoes />} />
                <Route path="/suporte" element={<Suporte />} />
                <Route path="/sobre" element={<Sobre />} />
                <Route path="/doar" element={<Doar />} />

                {/* Onboarding Routes */}
                <Route
                  path="/bem-vindo"
                  element={
                    <ProtectedRoute allowedRoles={['instrutor']}>
                      <BemVindo />
                    </ProtectedRoute>
                  }
                />
                <Route
                  path="/configuracao-inicial"
                  element={
                    <ProtectedRoute allowedRoles={['instrutor']}>
                      <ConfiguracaoInicial />
                    </ProtectedRoute>
                  }
                />
                <Route
                  path="/primeiro-programa"
                  element={
                    <ProtectedRoute allowedRoles={['instrutor']}>
                      <PrimeiroPrograma />
                    </ProtectedRoute>
                  }
                />

                {/* Developer Panel Route */}
                <Route
                  path="/admin/developer"
                  element={
                    <ProtectedRoute allowedRoles={['developer']}>
                      <DeveloperPanel />
                    </ProtectedRoute>
                  }
                />

                {/* Debug Routes - Only in development */}
                {import.meta.env.DEV && (
                  <>
                    <Route path="/debug-dashboard" element={<Dashboard />} />
                    <Route 
                      path="/estudantes-responsive" 
                      element={
                        <ProtectedRoute allowedRoles={['instrutor']}>
                          <EstudantesResponsive />
                        </ProtectedRoute>
                      } 
                    />
                    <Route 
                      path="/density-toggle-test" 
                      element={<DensityToggleTestPage />} 
                    />
                    <Route 
                      path="/zoom-responsiveness-test" 
                      element={<ZoomResponsivenessTestPage />} 
                    />
                  </>
                )}

                {/* Role-specific Dashboard Routes */}
                <Route
                  path="/dashboard"
                  element={
<<<<<<< HEAD
                    <ProtectedRoute allowedRoles={['instrutor']}>
                      <UnifiedDashboard />
=======
                    <ProtectedRoute allowedRoles={['instrutor', 'admin']}>
                      <InstrutorDashboard />
                    </ProtectedRoute>
                  }
                />
                <Route
                  path="/admin"
                  element={
                    <ProtectedRoute allowedRoles={['admin']}>
                      <AdminDashboard />
                    </ProtectedRoute>
                  }
                />

                {/* Estudante Dashboard Route */}
                <Route
                  path="/estudante/:id"
                  element={
                    <ProtectedRoute allowedRoles={['estudante', 'instrutor', 'admin']}>
                      <EstudanteDashboard />
>>>>>>> f39b7cff
                    </ProtectedRoute>
                  }
                />
                <Route
                  path="/estudantes"
                  element={
                    <ProtectedRoute allowedRoles={['instrutor']}>
                      <Estudantes />
                    </ProtectedRoute>
                  }
                />
                <Route
                  path="/programas"
                  element={
                    <ProtectedRoute allowedRoles={['instrutor']}>
                      <ProgramasOptimized />
                    </ProtectedRoute>
                  }
                />
                <Route
                  path="/programa/:id"
                  element={
                    <ProtectedRoute allowedRoles={['instrutor']}>
                      <ProgramaPreview />
                    </ProtectedRoute>
                  }
                />
                {/* Test Routes - Only in development */}
                {import.meta.env.DEV && (
                  <>
                    <Route
                      path="/programas-test"
                      element={
                        <ProtectedRoute allowedRoles={['instrutor']}>
                          <ProgramasTest />
                        </ProtectedRoute>
                      }
                    />
                    <Route
                      path="/pdf-parsing-test"
                      element={
                        <ProtectedRoute allowedRoles={['instrutor']}>
                          <PdfParsingTest />
                        </ProtectedRoute>
                      }
                    />
                  </>
                )}
                <Route
                  path="/designacoes"
                  element={
                    <ProtectedRoute allowedRoles={['instrutor']}>
                      <DesignacoesOptimized />
                    </ProtectedRoute>
                  }
                />
                <Route
                  path="/relatorios"
                  element={
                    <ProtectedRoute allowedRoles={['instrutor']}>
                      <Relatorios />
                    </ProtectedRoute>
                  }
                />
                <Route
                  path="/reunioes"
                  element={
                    <ProtectedRoute allowedRoles={['instrutor']}>
                      <Reunioes />
                    </ProtectedRoute>
                  }
                />
                <Route
                  path="/equidade"
                  element={
                    <ProtectedRoute allowedRoles={['instrutor', 'admin']}>
                      <Equidade />
                    </ProtectedRoute>
                  }
                />
<<<<<<< HEAD
                <Route
                  path="/admin"
                  element={
                    <ProtectedRoute allowedRoles={['admin']}>
                      <UnifiedDashboard />
                    </ProtectedRoute>
                  }
                />
                <Route
                  path="/admin/*"
                  element={
                    <ProtectedRoute allowedRoles={['admin']}>
                      <UnifiedDashboard />
                    </ProtectedRoute>
                  }
                />
=======
>>>>>>> f39b7cff

                {/* Student Portal - Override with new dashboard */}
                <Route
                  path="/estudante-portal/:id"
                  element={
<<<<<<< HEAD
                    <ProtectedRoute allowedRoles={['estudante']}>
                      <UnifiedDashboard />
=======
                    <ProtectedRoute allowedRoles={['estudante', 'instrutor', 'admin']}>
                      <EstudantePortal />
>>>>>>> f39b7cff
                    </ProtectedRoute>
                  }
                />
                <Route
                  path="/estudante/:id/familia"
                  element={
                    <ProtectedRoute allowedRoles={['estudante', 'instrutor']}>
                      <FamiliaPage />
                    </ProtectedRoute>
                  }
                />

                {/* Family Invitation Routes */}
                <Route path="/convite/aceitar" element={<ConviteAceitar />} />
                <Route
                  path="/portal-familiar"
                  element={
                    <ProtectedRoute allowedRoles={['family_member']}>
                      <PortalFamiliar />
                    </ProtectedRoute>
                  }
                />

                {/* ADD ALL CUSTOM ROUTES ABOVE THE CATCH-ALL "*" ROUTE */}
                <Route path="*" element={<NotFound />} />
              </Routes>
            </Router>
          </TooltipProvider>

          {/* Debug Panel - Only shows in development */}
          <ConditionalDebugPanel />
          {import.meta.env.DEV && <DebugFab />}
          {import.meta.env.DEV && <LanguageDebug />}
        </TutorialProvider>
      </AuthProvider>
    </LanguageProvider>
  </QueryClientProvider>
);

export default App;<|MERGE_RESOLUTION|>--- conflicted
+++ resolved
@@ -37,14 +37,9 @@
 import ConviteAceitar from "./pages/convite/aceitar";
 import PortalFamiliar from "./pages/PortalFamiliar";
 import Equidade from "./pages/Equidade";
-<<<<<<< HEAD
-import UnifiedDashboard from "./components/UnifiedDashboard";
-import CacheAsideDemo from "./pages/CacheAsideDemo";
-=======
 import AdminDashboard from "./pages/AdminDashboard";
 import InstrutorDashboard from "./pages/InstrutorDashboard";
 import EstudanteDashboard from "./pages/EstudanteDashboard";
->>>>>>> f39b7cff
 import DensityToggleTestPage from "./pages/DensityToggleTest";
 import ZoomResponsivenessTestPage from "./pages/ZoomResponsivenessTest";
 import ProtectedRoute from "./components/ProtectedRoute";
@@ -102,7 +97,6 @@
                 <Route path="/" element={<Index />} />
                 <Route path="/auth" element={<Auth />} />
                 <Route path="/demo" element={<Demo />} />
-                <Route path="/cache-demo" element={<CacheAsideDemo />} />
                 <Route path="/funcionalidades" element={<Funcionalidades />} />
                 <Route path="/congregacoes" element={<Congregacoes />} />
                 <Route path="/suporte" element={<Suporte />} />
@@ -172,10 +166,6 @@
                 <Route
                   path="/dashboard"
                   element={
-<<<<<<< HEAD
-                    <ProtectedRoute allowedRoles={['instrutor']}>
-                      <UnifiedDashboard />
-=======
                     <ProtectedRoute allowedRoles={['instrutor', 'admin']}>
                       <InstrutorDashboard />
                     </ProtectedRoute>
@@ -196,7 +186,6 @@
                   element={
                     <ProtectedRoute allowedRoles={['estudante', 'instrutor', 'admin']}>
                       <EstudanteDashboard />
->>>>>>> f39b7cff
                     </ProtectedRoute>
                   }
                 />
@@ -277,37 +266,13 @@
                     </ProtectedRoute>
                   }
                 />
-<<<<<<< HEAD
-                <Route
-                  path="/admin"
-                  element={
-                    <ProtectedRoute allowedRoles={['admin']}>
-                      <UnifiedDashboard />
-                    </ProtectedRoute>
-                  }
-                />
-                <Route
-                  path="/admin/*"
-                  element={
-                    <ProtectedRoute allowedRoles={['admin']}>
-                      <UnifiedDashboard />
-                    </ProtectedRoute>
-                  }
-                />
-=======
->>>>>>> f39b7cff
 
                 {/* Student Portal - Override with new dashboard */}
                 <Route
                   path="/estudante-portal/:id"
                   element={
-<<<<<<< HEAD
-                    <ProtectedRoute allowedRoles={['estudante']}>
-                      <UnifiedDashboard />
-=======
                     <ProtectedRoute allowedRoles={['estudante', 'instrutor', 'admin']}>
                       <EstudantePortal />
->>>>>>> f39b7cff
                     </ProtectedRoute>
                   }
                 />
