import React from "react";
import { Toaster as Sonner } from "@/components/ui/sonner";
import { TooltipProvider } from "@/components/ui/tooltip";
import { QueryClient, QueryClientProvider } from "@tanstack/react-query";
import { BrowserRouter, Routes, Route } from "react-router-dom";
import { AuthProvider } from "@/contexts/AuthContext";
import { OnboardingProvider } from "@/contexts/OnboardingContext"; 
import { TutorialProvider } from "@/contexts/TutorialContext";
import { LanguageProvider } from "@/contexts/LanguageContext";
import { TutorialOverlay } from "@/components/tutorial";
// Debug tools will be loaded conditionally in development only
import Index from "./pages/Index";
import Auth from "./pages/Auth";
import { LanguageDebug } from "@/components/LanguageDebug";
import Demo from "./pages/Demo";
import ProgramasTest from "./pages/ProgramasTest";
import Relatorios from "./pages/Relatorios";
import Reunioes from "./pages/Reunioes";
import Designacoes from "./pages/Designacoes";
import FamiliaPage from "./pages/estudante/[id]/familia";
import Funcionalidades from "./pages/Funcionalidades";
import Congregacoes from "./pages/Congregacoes";
import Suporte from "./pages/Suporte";
import Sobre from "./pages/Sobre";
import Doar from "./pages/Doar";
import BemVindo from "./pages/BemVindo";
import ConfiguracaoInicial from "./pages/ConfiguracaoInicial";
import PrimeiroPrograma from "./pages/PrimeiroPrograma";
import NotFound from "./pages/NotFound";
import ConviteAceitar from "./pages/convite/aceitar";
import PortalFamiliar from "./pages/PortalFamiliar";
<<<<<<< HEAD
import Equidade from "./pages/Equidade";
import UnifiedDashboard from "./components/UnifiedDashboard";
import AdminDashboardNew from "./pages/AdminDashboardNew";
import CacheAsideDemo from "./pages/CacheAsideDemo";
=======
import UnifiedDashboard from "./components/UnifiedDashboard";
import Dashboard from "./pages/Dashboard";
import { AdminLayout } from "./components/admin/AdminLayout";
>>>>>>> 96dc210e
import DensityToggleTestPage from "./pages/DensityToggleTest";
import ZoomResponsivenessTestPage from "./pages/ZoomResponsivenessTest";
import ProtectedRoute from "./components/ProtectedRoute";
import DebugFab from "./components/DebugFab";
<<<<<<< HEAD
=======
import AuthRecoveryButton from "./components/AuthRecoveryButton";
>>>>>>> 96dc210e

const queryClient = new QueryClient();

// Conditional debug tools loading - only in development
if (import.meta.env.DEV) {
  console.log('🔧 Loading debug tools for development environment...');

  // Load debug tools asynchronously to avoid blocking startup
  Promise.all([
    import("@/utils/forceLogout"),
    import("@/utils/supabaseHealthCheck"),
    import("@/utils/logoutDiagnostics"),
    import("@/utils/emergencyLogout"),
    import("@/utils/familyMemberDebug"),
    import("@/utils/quickSync")
  ]).then(() => {
    console.log('✅ Debug tools loaded successfully');
  }).catch(error => {
    console.warn('⚠️ Some debug tools failed to load:', error);
  });
}

// Conditional Debug Panel Component - Temporarily disabled to fix hooks issue
const ConditionalDebugPanel: React.FC = () => {
  // Temporarily disabled to fix React hooks issue
  return null;
};

const App = () => (
  <QueryClientProvider client={queryClient}>
    <LanguageProvider>
      <AuthProvider>
        <OnboardingProvider>
          <TutorialProvider>
          <TooltipProvider>
            <Sonner />
            <TutorialOverlay />
            <BrowserRouter
              future={{
                v7_startTransition: true,
                v7_relativeSplatPath: true
              }}
            >
              <Routes>
                {/* Public Routes */}
                <Route path="/" element={<Index />} />
                <Route path="/auth" element={<Auth />} />
                <Route path="/demo" element={<Demo />} />
                <Route path="/cache-demo" element={<CacheAsideDemo />} />
                <Route path="/funcionalidades" element={<Funcionalidades />} />
                <Route path="/congregacoes" element={<Congregacoes />} />
                <Route path="/suporte" element={<Suporte />} />
                <Route path="/sobre" element={<Sobre />} />
                <Route path="/doar" element={<Doar />} />

                {/* Onboarding Routes */}
                <Route
                  path="/bem-vindo"
                  element={
                    <ProtectedRoute allowedRoles={['instrutor']}>
                      <BemVindo />
                    </ProtectedRoute>
                  }
                />
                <Route
                  path="/configuracao-inicial"
                  element={
                    <ProtectedRoute allowedRoles={['instrutor']}>
                      <ConfiguracaoInicial />
                    </ProtectedRoute>
                  }
                />
                <Route
                  path="/primeiro-programa"
                  element={
                    <ProtectedRoute allowedRoles={['instrutor']}>
                      <PrimeiroPrograma />
                    </ProtectedRoute>
                  }
                />

                {/* Debug Routes - Only in development */}
                {import.meta.env.DEV && (
                  <>
                    {/* Removed legacy route */}
                    <Route
                      path="/density-toggle-test" 
                      element={<DensityToggleTestPage />} 
                    />
                    <Route 
                      path="/zoom-responsiveness-test" 
                      element={<ZoomResponsivenessTestPage />} 
                    />
                  </>
                )}

                {/* Dashboard Principal */}
                <Route 
                  path="/dashboard" 
                  element={
                    <ProtectedRoute allowedRoles={['instrutor']}>
                      <UnifiedDashboard />
                    </ProtectedRoute>
                  } 
                />
                {/* Removed legacy route */}
                <Route
                  path="/programas-test"
                  element={
                    <ProtectedRoute allowedRoles={['instrutor']}>
                      <ProgramasTest />
                    </ProtectedRoute>
                  }
                />
                {/* Removed legacy route */}
                {/* Test Routes - Only in development */}
                {import.meta.env.DEV && (
                  <>
                    <Route
                      path="/programas-test"
                      element={
                        <ProtectedRoute allowedRoles={['instrutor']}>
                          <ProgramasTest />
                        </ProtectedRoute>
                      }
                    />
                  </>
                )}
                {/* Removed legacy route */}
                <Route
                  path="/relatorios"
                  element={
                    <ProtectedRoute allowedRoles={['instrutor']}>
                      <Relatorios />
                    </ProtectedRoute>
                  }
                />
                <Route
                  path="/reunioes"
                  element={
                    <ProtectedRoute allowedRoles={['instrutor']}>
                      <Reunioes />
                    </ProtectedRoute>
                  }
                />
                {/* Instrutor routes re-enabled */}
                <Route
                  path="/estudantes"
                  element={
                    <ProtectedRoute allowedRoles={['instrutor']}>
                      {/* Fallback to unified dashboard or a simple placeholder linking to students grid */}
                      <UnifiedDashboard />
                    </ProtectedRoute>
                  }
                />
                <Route
                  path="/programas"
                  element={
                    <ProtectedRoute allowedRoles={['instrutor']}>
                      <ProgramasTest />
                    </ProtectedRoute>
                  }
                />
                <Route
                  path="/designacoes"
                  element={
<<<<<<< HEAD
                    <ProtectedRoute allowedRoles={['admin']}>
                      <AdminDashboardNew />
                    </ProtectedRoute>
                  }
                />
                <Route
                  path="/admin/*"
                  element={
                    <ProtectedRoute allowedRoles={['admin']}>
                      <AdminDashboardNew />
=======
                    <ProtectedRoute allowedRoles={['instrutor']}>
                      <Designacoes />
>>>>>>> 96dc210e
                    </ProtectedRoute>
                  }
                />
                {/* Rotas Administrativas */}
                <Route 
                  path="/admin/*" 
                  element={
                    <ProtectedRoute allowedRoles={['admin']}>
                      <AdminLayout />
                    </ProtectedRoute>
                  } 
                />

                {/* Estudante Only Routes */}
                <Route
                  path="/estudante/:id"
                  element={
                    <ProtectedRoute allowedRoles={['estudante']}>
                      <UnifiedDashboard />
                    </ProtectedRoute>
                  }
                />
                <Route
                  path="/estudante/:id/familia"
                  element={
                    <ProtectedRoute allowedRoles={['estudante', 'instrutor']}>
                      <FamiliaPage />
                    </ProtectedRoute>
                  }
                />

                {/* Family Invitation Routes */}
                <Route path="/convite/aceitar" element={<ConviteAceitar />} />
                <Route
                  path="/portal-familiar"
                  element={
                    <ProtectedRoute allowedRoles={['family_member']}>
                      <PortalFamiliar />
                    </ProtectedRoute>
                  }
                />

                {/* ADD ALL CUSTOM ROUTES ABOVE THE CATCH-ALL "*" ROUTE */}
                <Route path="*" element={<NotFound />} />
              </Routes>
            </BrowserRouter>
          </TooltipProvider>

          {/* Auth Recovery Button - Shows when there are auth errors */}
          <div className="fixed top-4 right-4 z-50">
            <AuthRecoveryButton />
          </div>

          {/* Debug Panel - Only shows in development */}
          <ConditionalDebugPanel />
          {import.meta.env.DEV && <DebugFab />}
          {import.meta.env.DEV && <LanguageDebug />}
          </TutorialProvider>
        </OnboardingProvider>
      </AuthProvider>
    </LanguageProvider>
  </QueryClientProvider>
);

export default App;<|MERGE_RESOLUTION|>--- conflicted
+++ resolved
@@ -29,24 +29,14 @@
 import NotFound from "./pages/NotFound";
 import ConviteAceitar from "./pages/convite/aceitar";
 import PortalFamiliar from "./pages/PortalFamiliar";
-<<<<<<< HEAD
-import Equidade from "./pages/Equidade";
-import UnifiedDashboard from "./components/UnifiedDashboard";
-import AdminDashboardNew from "./pages/AdminDashboardNew";
-import CacheAsideDemo from "./pages/CacheAsideDemo";
-=======
 import UnifiedDashboard from "./components/UnifiedDashboard";
 import Dashboard from "./pages/Dashboard";
 import { AdminLayout } from "./components/admin/AdminLayout";
->>>>>>> 96dc210e
 import DensityToggleTestPage from "./pages/DensityToggleTest";
 import ZoomResponsivenessTestPage from "./pages/ZoomResponsivenessTest";
 import ProtectedRoute from "./components/ProtectedRoute";
 import DebugFab from "./components/DebugFab";
-<<<<<<< HEAD
-=======
 import AuthRecoveryButton from "./components/AuthRecoveryButton";
->>>>>>> 96dc210e
 
 const queryClient = new QueryClient();
 
@@ -95,7 +85,6 @@
                 <Route path="/" element={<Index />} />
                 <Route path="/auth" element={<Auth />} />
                 <Route path="/demo" element={<Demo />} />
-                <Route path="/cache-demo" element={<CacheAsideDemo />} />
                 <Route path="/funcionalidades" element={<Funcionalidades />} />
                 <Route path="/congregacoes" element={<Congregacoes />} />
                 <Route path="/suporte" element={<Suporte />} />
@@ -148,7 +137,7 @@
                   path="/dashboard" 
                   element={
                     <ProtectedRoute allowedRoles={['instrutor']}>
-                      <UnifiedDashboard />
+                      <Dashboard />
                     </ProtectedRoute>
                   } 
                 />
@@ -213,21 +202,8 @@
                 <Route
                   path="/designacoes"
                   element={
-<<<<<<< HEAD
-                    <ProtectedRoute allowedRoles={['admin']}>
-                      <AdminDashboardNew />
-                    </ProtectedRoute>
-                  }
-                />
-                <Route
-                  path="/admin/*"
-                  element={
-                    <ProtectedRoute allowedRoles={['admin']}>
-                      <AdminDashboardNew />
-=======
                     <ProtectedRoute allowedRoles={['instrutor']}>
                       <Designacoes />
->>>>>>> 96dc210e
                     </ProtectedRoute>
                   }
                 />
