require('dotenv').config();
const express = require('express');
const cors = require('cors');
const helmet = require('helmet');
const cron = require('node-cron');
const path = require('path');
const fs = require('fs-extra');

// Importar serviços
const JWDownloader = require('./services/jwDownloader');
const ProgramGenerator = require('./services/programGenerator');
const MaterialManager = require('./services/materialManager');
const NotificationService = require('./services/notificationService');

// Importar rotas
const adminRoutes = require('./routes/admin');
const materialsRoutes = require('./routes/materials');
const programsRoutes = require('./routes/programs');
const programacoesRoutes = require('./routes/programacoes');
const designacoesRoutes = require('./routes/designacoes');

const app = express();
<<<<<<< HEAD
const PORT = process.env.PORT || 0; // 0 = porta dinâmica
=======
// Porta do servidor: usa variável de ambiente quando definida (>0); caso contrário, 3000
const envPort = parseInt(process.env.PORT || '', 10);
const PORT = Number.isFinite(envPort) && envPort > 0 ? envPort : 3000;
>>>>>>> 96dc210e

// Middleware
app.use(helmet());
app.use(cors());
app.use(express.json({ limit: '50mb' }));
app.use(express.urlencoded({ extended: true, limit: '50mb' }));

// Servir arquivos estáticos da pasta docs/Oficial
app.use('/materials', express.static(path.join(__dirname, '../docs/Oficial')));

// Rotas
app.use('/api/admin', adminRoutes);
app.use('/api/materials', materialsRoutes);
app.use('/api/programs', programsRoutes);
app.use('/api/programacoes', programacoesRoutes);
app.use('/api/designacoes', designacoesRoutes);

// Rota de status
app.get('/api/status', (req, res) => {
  res.json({
    status: 'online',
    timestamp: new Date().toISOString(),
    version: '1.0.0',
    services: {
      jwDownloader: 'active',
      programGenerator: 'active',
      materialManager: 'active',
      notificationService: 'active'
    }
  });
});

// Inicializar serviços
const jwDownloader = new JWDownloader();
const programGenerator = new ProgramGenerator();
const materialManager = new MaterialManager();
const notificationService = new NotificationService();

// Agendamento automático de downloads
cron.schedule('0 3 * * *', async () => {
  console.log('🕐 Executando download automático diário...');
  try {
    const results = await jwDownloader.checkAndDownloadAll();
    console.log('✅ Download automático concluído:', results);
    
    // Notificar admins sobre novos materiais
    if (results.newMaterials.length > 0) {
      await notificationService.notifyAdmins('Novos materiais disponíveis', results.newMaterials);
    }
  } catch (error) {
    console.error('❌ Erro no download automático:', error);
  }
}, {
  timezone: 'America/Sao_Paulo'
});

// Verificação de saúde do sistema a cada 5 minutos
cron.schedule('*/5 * * * *', async () => {
  try {
    const health = await materialManager.checkSystemHealth();
    console.log('🏥 Health check:', health);
  } catch (error) {
    console.error('❌ Health check failed:', error);
  }
});

// Inicializar sistema
async function initializeSystem() {
  try {
    console.log('🚀 Inicializando Sistema Ministerial Backend...');
    
    // Verificar/criar pastas necessárias
    const docsPath = path.join(__dirname, '../docs/Oficial');
    await fs.ensureDir(docsPath);
    console.log('✅ Pasta docs/Oficial verificada');
    
    // Inicializar serviços
    await materialManager.initialize();
    await jwDownloader.initialize();
    await programGenerator.initialize();
    
    console.log('✅ Todos os serviços inicializados');
    
    // Iniciar servidor
    const server = app.listen(PORT, () => {
      const actualPort = server.address().port;
      console.log(`🎯 Sistema Ministerial Backend rodando na porta ${actualPort}`);
      console.log(`📁 Materiais disponíveis em: ${docsPath}`);
      console.log(`🌐 API disponível em: http://localhost:${actualPort}/api`);
      console.log(`🧪 Para testar: curl http://localhost:${actualPort}/api/status`);
    });
    
  } catch (error) {
    console.error('❌ Erro na inicialização:', error);
    process.exit(1);
  }
}

// Tratamento de erros não capturados
process.on('unhandledRejection', (reason, promise) => {
  console.error('❌ Unhandled Rejection at:', promise, 'reason:', reason);
});

process.on('uncaughtException', (error) => {
  console.error('❌ Uncaught Exception:', error);
  process.exit(1);
});

// Inicializar sistema
initializeSystem();

module.exports = app;<|MERGE_RESOLUTION|>--- conflicted
+++ resolved
@@ -20,13 +20,9 @@
 const designacoesRoutes = require('./routes/designacoes');
 
 const app = express();
-<<<<<<< HEAD
-const PORT = process.env.PORT || 0; // 0 = porta dinâmica
-=======
 // Porta do servidor: usa variável de ambiente quando definida (>0); caso contrário, 3000
 const envPort = parseInt(process.env.PORT || '', 10);
 const PORT = Number.isFinite(envPort) && envPort > 0 ? envPort : 3000;
->>>>>>> 96dc210e
 
 // Middleware
 app.use(helmet());
